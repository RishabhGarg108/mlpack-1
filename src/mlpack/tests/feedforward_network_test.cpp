--- conflicted
+++ resolved
@@ -154,7 +154,6 @@
 }
 
 /**
-<<<<<<< HEAD
  * Check whether copying and moving network with linear3d is working or not.
  */
 TEST_CASE("CheckCopyMovingLinear3DNetworkTest", "[FeedForwardNetworkTest]")
@@ -208,8 +207,6 @@
 }
 
 /**
- * Check whether copying and moving network with dropout is working or not.
-=======
  * Check whether copying and moving of Noisy Linear layer is working or not.
  */
 TEST_CASE("CheckCopyMovingNoisyLinearTest", "[FeedForwardNetworkTest]")
@@ -246,7 +243,6 @@
 
 /**
  * Check whether copying and moving of Dropout network is working or not.
->>>>>>> dbf1b440
  */
 TEST_CASE("CheckCopyMovingDropoutNetworkTest", "[FeedForwardNetworkTest]")
 {

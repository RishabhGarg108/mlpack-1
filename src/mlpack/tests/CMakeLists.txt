# mlpack test executable.
add_executable(mlpack_test
  arma_extend_test.cpp
  async_learning_test.cpp
  augmented_rnns_tasks_test.cpp
  callback_test.cpp
  cf_test.cpp
  cli_binding_test.cpp
  io_test.cpp
  dbscan_test.cpp
  dcgan_test.cpp
  det_test.cpp
  distribution_test.cpp
  drusilla_select_test.cpp
  emst_test.cpp
  fastmks_test.cpp
  facilities_test.cpp
  gan_test.cpp
  gmm_test.cpp
  hmm_test.cpp
  hpt_test.cpp
  hyperplane_test.cpp
  init_rules_test.cpp
  kde_test.cpp
  krann_search_test.cpp
  ksinit_test.cpp
  lars_test.cpp
  layer_names_test.cpp
  lin_alg_test.cpp
  linear_svm_test.cpp
  lmnn_test.cpp
  local_coordinate_coding_test.cpp
  log_test.cpp
  logistic_regression_test.cpp
  loss_functions_test.cpp
  lsh_test.cpp
  math_test.cpp
  matrix_completion_test.cpp
  maximal_inputs_test.cpp
  mean_shift_test.cpp
  metric_test.cpp
  mlpack_test.cpp
  mock_categorical_data.hpp
  nbc_test.cpp
  nmf_test.cpp
  nystroem_method_test.cpp
  pca_test.cpp
  perceptron_test.cpp
  prefixedoutstream_test.cpp
  python_binding_test.cpp
  q_learning_test.cpp
  qdafn_test.cpp
  radical_test.cpp
  random_forest_test.cpp
  random_test.cpp
  range_search_test.cpp
<<<<<<< HEAD
=======
  rbm_network_test.cpp
  recurrent_network_test.cpp
>>>>>>> 90e6195e
  reward_clipping_test.cpp
  rl_components_test.cpp
  serialization.cpp
  serialization.hpp
  serialization_test.cpp
  sfinae_test.cpp
  sort_policy_test.cpp
  string_encoding_test.cpp
  termination_policy_test.cpp
  test_function_tools.hpp
  test_tools.hpp
  timer_test.cpp
  union_find_test.cpp
  wgan_test.cpp
  main_tests/cf_test.cpp
  main_tests/dbscan_test.cpp
  main_tests/det_test.cpp
  main_tests/emst_test.cpp
  main_tests/fastmks_test.cpp
  main_tests/gmm_generate_test.cpp
  main_tests/gmm_probability_test.cpp
  main_tests/gmm_train_test.cpp
  main_tests/hmm_generate_test.cpp
  main_tests/hmm_loglik_test.cpp
  main_tests/hmm_test_utils.hpp
  main_tests/hmm_train_test.cpp
  main_tests/hmm_viterbi_test.cpp
  main_tests/kde_test.cpp
  main_tests/krann_test.cpp
  main_tests/linear_svm_test.cpp
  main_tests/lmnn_test.cpp
  main_tests/local_coordinate_coding_test.cpp
  main_tests/logistic_regression_test.cpp
  main_tests/lsh_test.cpp
  main_tests/mean_shift_test.cpp
  main_tests/nbc_test.cpp
  main_tests/nmf_test.cpp
  main_tests/pca_test.cpp
  main_tests/perceptron_test.cpp
  main_tests/radical_test.cpp
  main_tests/random_forest_test.cpp
  main_tests/range_search_test.cpp
  main_tests/test_helper.hpp
)

add_executable(mlpack_catch_test
  activation_functions_test.cpp
  adaboost_test.cpp
  akfn_test.cpp
  aknn_test.cpp
  ann_dist_test.cpp
  ann_layer_test.cpp
  ann_regularizer_test.cpp
  ann_test_tools.hpp
  ann_visitor_test.cpp
  armadillo_svd_test.cpp
  bayesian_linear_regression_test.cpp
  bias_svd_test.cpp
  binarize_test.cpp
  block_krylov_svd_test.cpp
  convolutional_network_test.cpp
  convolution_test.cpp
  cosine_tree_test.cpp
  cv_test.cpp
  decision_stump_test.cpp
  decision_tree_test.cpp
  hoeffding_tree_test.cpp
<<<<<<< HEAD
  feedforward_network_test.cpp
=======
>>>>>>> 90e6195e
  image_load_test.cpp
  imputation_test.cpp
  kernel_pca_test.cpp
  kernel_test.cpp
  kernel_traits_test.cpp
  kfn_test.cpp
  kmeans_test.cpp
  knn_test.cpp
  linear_regression_test.cpp
  load_save_test.cpp
  main.cpp
<<<<<<< HEAD
=======
  octree_test.cpp
  one_hot_encoding_test.cpp
  quic_svd_test.cpp
  randomized_svd_test.cpp
  rectangle_tree_test.cpp
>>>>>>> 90e6195e
  regularized_svd_test.cpp
  scaling_test.cpp
  serialization_catch.cpp
  serialization_catch.hpp
  softmax_regression_test.cpp
  sparse_autoencoder_test.cpp
  sparse_coding_test.cpp
  spill_tree_test.cpp
  split_data_test.cpp
  sumtree_test.cpp
  svd_batch_test.cpp
  svd_incremental_test.cpp
  svdplusplus_test.cpp
  test_catch_tools.hpp
  tree_test.cpp
  tree_traits_test.cpp
  ub_tree_test.cpp
  vantage_point_tree_test.cpp
  main_tests/adaboost_test.cpp
  main_tests/approx_kfn_test.cpp
  main_tests/bayesian_linear_regression_test.cpp
  main_tests/decision_stump_test.cpp
  main_tests/decision_tree_test.cpp
  main_tests/hoeffding_tree_test.cpp
  main_tests/image_converter_test.cpp
  main_tests/kernel_pca_test.cpp
  main_tests/kfn_test.cpp
  main_tests/kmeans_test.cpp
  main_tests/knn_test.cpp
  main_tests/linear_regression_test.cpp
  main_tests/nca_test.cpp
  main_tests/preprocess_binarize_test.cpp
  main_tests/preprocess_imputer_test.cpp
  main_tests/preprocess_one_hot_encode_test.cpp
  main_tests/preprocess_scale_test.cpp
  main_tests/preprocess_split_test.cpp
  main_tests/softmax_regression_test.cpp
  main_tests/sparse_coding_test.cpp
  main_tests/test_helper.hpp
)

# Link dependencies of test executable.
target_link_libraries(mlpack_test
  mlpack
  ${ARMADILLO_LIBRARIES}
  ${BOOST_LIBRARIES}
  ${COMPILER_SUPPORT_LIBRARIES}
)

target_link_libraries(mlpack_catch_test
  mlpack
  ${ARMADILLO_LIBRARIES}
  ${BOOST_LIBRARIES}
  ${COMPILER_SUPPORT_LIBRARIES}
)

set_target_properties(mlpack_test PROPERTIES COTIRE_CXX_PREFIX_HEADER_INIT "../core.hpp")
set_target_properties(mlpack_catch_test PROPERTIES COTIRE_CXX_PREFIX_HEADER_INIT "../core.hpp")
cotire(mlpack_test)
cotire(mlpack_catch_test)

# Copy test data into right place.
add_custom_command(TARGET mlpack_test
  POST_BUILD
  COMMAND ${CMAKE_COMMAND} -E copy_directory ${CMAKE_CURRENT_SOURCE_DIR}/data/
      ${PROJECT_BINARY_DIR}
)

add_custom_command(TARGET mlpack_catch_test
  POST_BUILD
  COMMAND ${CMAKE_COMMAND} -E copy_directory ${CMAKE_CURRENT_SOURCE_DIR}/data/
      ${PROJECT_BINARY_DIR}
)

add_custom_command(TARGET mlpack_test
  POST_BUILD
  COMMAND ${CMAKE_COMMAND} -E tar xjf mnist_first250_training_4s_and_9s.tar.bz2
  COMMAND ${CMAKE_COMMAND} -E tar xjf digits_train.tar.bz2
  COMMAND ${CMAKE_COMMAND} -E tar xjf digits_test.tar.bz2
  COMMAND ${CMAKE_COMMAND} -E tar xjf digits_train_label.tar.bz2
  COMMAND ${CMAKE_COMMAND} -E tar xjf digits_test_label.tar.bz2
  WORKING_DIRECTORY ${PROJECT_BINARY_DIR}
)

# The list of long running parallel tests
set(parallel_tests
  "AsyncLearningTest;"
  "LocalCoordinateCodingTest;"
  "GMMTest;"
  "CFTest;"
  "HMMTest;"
  "LARSTest;"
  "LogisticRegressionTest;"
  "GmmTrainMainTest;"
  "LinearSVMTest")

# Add tests to the testing framework
# Get the list of sources from the test target
get_target_property(test_sources mlpack_test SOURCES)

# Go through the list of test sources and parse the test suite name
foreach(test_file ${test_sources})
  # Regex for parsing files with AUTO_TEST_SUITE
  file(STRINGS ${test_file} test_suite REGEX "BOOST_AUTO_TEST_SUITE\\(.*")
  if(NOT "${test_suite}" STREQUAL "")
    # Get the substring of test_suite within brackets in test_name
    string(REGEX MATCH "\\(.*\\)" test_name ${test_suite})
    # Get the substring excluding the brackets, by calculating the indices
    string(LENGTH ${test_name} end_idx)
    math(EXPR end_idx "${end_idx} - 2")
    string(SUBSTRING ${test_name} "1" ${end_idx} test)
    # Add the test to the testing tool, test is the name of the test suite
    add_test(NAME ${test} COMMAND mlpack_test -t ${test} WORKING_DIRECTORY
      ${CMAKE_BINARY_DIR})
  endif()
  # Regex for parsing files with FIXTURE_TEST_SUITE similarly
  file(STRINGS ${test_file} test_suite REGEX "BOOST_FIXTURE_TEST_SUITE\\(.*,")
  if(NOT "${test_suite}" STREQUAL "")
    # Get the substring of test_suite within brackets and comma in test_name
    string(REGEX MATCH "\\(.*," test_name ${test_suite})
    string(LENGTH ${test_name} end_idx)
    math(EXPR end_idx "${end_idx} - 2")
    string(SUBSTRING ${test_name} "1" ${end_idx} test)
    add_test(NAME ${test} COMMAND mlpack_test -t ${test} WORKING_DIRECTORY
      ${CMAKE_BINARY_DIR})
  endif()
endforeach()

add_test(NAME "catch_test" COMMAND mlpack_catch_test WORKING_DIRECTORY ${CMAKE_BINARY_DIR})

# Use RUN_SERIAL for long running parallel tests
set_tests_properties(${parallel_tests} PROPERTIES RUN_SERIAL TRUE)
<|MERGE_RESOLUTION|>--- conflicted
+++ resolved
@@ -54,11 +54,6 @@
   random_forest_test.cpp
   random_test.cpp
   range_search_test.cpp
-<<<<<<< HEAD
-=======
-  rbm_network_test.cpp
-  recurrent_network_test.cpp
->>>>>>> 90e6195e
   reward_clipping_test.cpp
   rl_components_test.cpp
   serialization.cpp
@@ -126,10 +121,7 @@
   decision_stump_test.cpp
   decision_tree_test.cpp
   hoeffding_tree_test.cpp
-<<<<<<< HEAD
   feedforward_network_test.cpp
-=======
->>>>>>> 90e6195e
   image_load_test.cpp
   imputation_test.cpp
   kernel_pca_test.cpp
@@ -141,14 +133,11 @@
   linear_regression_test.cpp
   load_save_test.cpp
   main.cpp
-<<<<<<< HEAD
-=======
   octree_test.cpp
   one_hot_encoding_test.cpp
   quic_svd_test.cpp
   randomized_svd_test.cpp
   rectangle_tree_test.cpp
->>>>>>> 90e6195e
   regularized_svd_test.cpp
   scaling_test.cpp
   serialization_catch.cpp

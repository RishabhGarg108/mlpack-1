/**
 * @file linear_regression_main.cpp
 * @author James Cline
 *
 * Main function for least-squares linear regression.
 */
#include <mlpack/core.hpp>
#include "linear_regression.hpp"

PROGRAM_INFO("Simple Linear Regression and Prediction",
    "An implementation of simple linear regression and simple ridge regression "
    "using ordinary least squares. This solves the problem\n\n"
    "  y = X * b + e\n\n"
    "where X (--input_file) and y (the last column of --input_file, or "
    "--input_responses) are known and b is the desired variable.  If the "
    "covariance matrix (X'X) is not invertible, or if the solution is "
    "overdetermined, then specify a Tikhonov regularization constant (--lambda)"
    " greater than 0, which will regularize the covariance matrix to make it "
    "invertible.  The calculated b is saved to disk (--output_file).\n"
    "\n"
    "Optionally, the calculated value of b is used to predict the responses for"
    " another matrix X' (--test_file):\n\n"
    "   y' = X' * b\n\n"
    "and these predicted responses, y', are saved to a file "
    "(--output_predictions).  This type of regression is related to "
    "least-angle regression, which mlpack implements with the 'lars' "
    "executable.");

PARAM_STRING_IN("training_file", "File containing training set X (regressors).",
    "t", "");
<<<<<<< HEAD
PARAM_STRING_IN("training_responses", "Optional file containing y (responses). "
    "If not given, the responses are assumed to be the last row of the input "
    "file.", "r", "");
=======
PARAM_STRING("training_responses", "Optional file containing y "
    "(responses). If not given, the responses are assumed to be the last row "
    "of the input file.", "r", "");
>>>>>>> e434aee1

PARAM_STRING_IN("input_model_file", "File containing existing model "
    "(parameters).", "m", "");
PARAM_STRING_OUT("output_model_file", "File to save trained model to.", "M");

<<<<<<< HEAD
PARAM_STRING_IN("test_file", "File containing X' (test regressors).", "T", "");
PARAM_STRING_OUT("output_predictions", "If --test_file is specified, this file "
    "is where the predicted responses will be saved.", "p");
=======
PARAM_STRING("test_file", "File containing X' (test regressors).", "T", "");
PARAM_STRING("output_predictions", "If --test_file is specified, this "
    "file is where the predicted responses will be saved.", "p", "");
>>>>>>> e434aee1

PARAM_DOUBLE_IN("lambda", "Tikhonov regularization for ridge regression.  If 0,"
    " the method reduces to linear regression.", "l", 0.0);

using namespace mlpack;
using namespace mlpack::regression;
using namespace arma;
using namespace std;

int main(int argc, char* argv[])
{
  // Handle parameters.
  CLI::ParseCommandLine(argc, argv);

  const string inputModelFile = CLI::GetParam<string>("input_model_file");
  const string outputModelFile = CLI::GetParam<string>("output_model_file");
  const string outputPredictionsFile =
      CLI::GetParam<string>("output_predictions");
  const string trainingResponsesFile =
      CLI::GetParam<string>("training_responses");
  const string testFile = CLI::GetParam<string>("test_file");
  const string trainFile = CLI::GetParam<string>("training_file");
  const double lambda = CLI::GetParam<double>("lambda");

  mat regressors;
  mat responses;

  LinearRegression lr;
  lr.Lambda() = lambda;

  bool computeModel = false;

  // We want to determine if an input file XOR model file were given.
  if (!CLI::HasParam("training_file"))
  {
    if (!CLI::HasParam("input_model_file"))
      Log::Fatal << "You must specify either --input_file or --model_file."
          << endl;
    else // The model file was specified, no problems.
      computeModel = false;
  }
  // The user specified an input file but no model file, no problems.
  else if (!CLI::HasParam("input_model_file"))
    computeModel = true;
  // The user specified both an input file and model file.
  // This is ambiguous -- which model should we use? A generated one or given
  // one?  Report error and exit.
  else
  {
    Log::Fatal << "You must specify either --input_file or --model_file, not "
        << "both." << endl;
  }

  if (CLI::HasParam("test_file") && !CLI::HasParam("output_predictions"))
    Log::Warn << "--test_file (-t) specified, but --output_predictions "
        << "(-o) is not; no results will be saved." << endl;

  // If they specified a model file, we also need a test file or we
  // have nothing to do.
  if (!computeModel && !CLI::HasParam("test_file"))
  {
    Log::Fatal << "When specifying --model_file, you must also specify "
        << "--test_file." << endl;
  }

  if (!computeModel && CLI::HasParam("lambda"))
  {
    Log::Warn << "--lambda ignored because no model is being trained." << endl;
  }

  if (outputModelFile == "" && outputPredictions == "")
  {
    Log::Warn << "Neither --output_model_file nor --output_predictions are "
        << "specified; no output will be saved!" << endl;
  }

  // An input file was given and we need to generate the model.
  if (computeModel)
  {
    Timer::Start("load_regressors");
    data::Load(trainFile, regressors, true);
    Timer::Stop("load_regressors");

    // Are the responses in a separate file?
    if (!CLI::HasParam("training_responses"))
    {
      // The initial predictors for y, Nx1.
      responses = trans(regressors.row(regressors.n_rows - 1));
      regressors.shed_row(regressors.n_rows - 1);
    }
    else
    {
      // The initial predictors for y, Nx1.
      Timer::Start("load_responses");
      data::Load(trainingResponsesFile, responses, true);
      Timer::Stop("load_responses");

      if (responses.n_rows == 1)
        responses = trans(responses); // Probably loaded backwards.

      if (responses.n_cols > 1)
        Log::Fatal << "The responses must have one column.\n";

      if (responses.n_rows != regressors.n_cols)
        Log::Fatal << "The responses must have the same number of rows as the "
            "training file.\n";
    }

    Timer::Start("regression");
    lr = LinearRegression(regressors, responses.unsafe_col(0));
    Timer::Stop("regression");

    // Save the parameters.
    if (CLI::HasParam("output_model_file"))
      data::Save(outputModelFile, "linearRegressionModel", lr);
  }

  // Did we want to predict, too?
  if (CLI::HasParam("test_file"))
  {
    // A model file was passed in, so load it.
    if (!computeModel)
    {
      Timer::Start("load_model");
      data::Load(inputModelFile, "linearRegressionModel", lr, true);
      Timer::Stop("load_model");
    }

    // Load the test file data.
    arma::mat points;
    Timer::Start("load_test_points");
    data::Load(testFile, points, true);
    Timer::Stop("load_test_points");

    // Ensure that test file data has the right number of features.
    if ((lr.Parameters().n_elem - 1) != points.n_rows)
    {
      Log::Fatal << "The model was trained on " << lr.Parameters().n_elem - 1
          << "-dimensional data, but the test points in '" << testFile
          << "' are " << points.n_rows << "-dimensional!" << endl;
    }

    // Perform the predictions using our model.
    arma::vec predictions;
    Timer::Start("prediction");
    lr.Predict(points, predictions);
    Timer::Stop("prediction");

    // Save predictions.
<<<<<<< HEAD
    if (outputPredictions != "")
      data::Save(outputPredictions, predictions, true, false);
=======
    if (CLI::HasParam("output_predictions"))
      data::Save(outputPredictionsFile, predictions, true, false);
>>>>>>> e434aee1
  }
}<|MERGE_RESOLUTION|>--- conflicted
+++ resolved
@@ -28,29 +28,17 @@
 
 PARAM_STRING_IN("training_file", "File containing training set X (regressors).",
     "t", "");
-<<<<<<< HEAD
 PARAM_STRING_IN("training_responses", "Optional file containing y (responses). "
     "If not given, the responses are assumed to be the last row of the input "
     "file.", "r", "");
-=======
-PARAM_STRING("training_responses", "Optional file containing y "
-    "(responses). If not given, the responses are assumed to be the last row "
-    "of the input file.", "r", "");
->>>>>>> e434aee1
 
 PARAM_STRING_IN("input_model_file", "File containing existing model "
     "(parameters).", "m", "");
 PARAM_STRING_OUT("output_model_file", "File to save trained model to.", "M");
 
-<<<<<<< HEAD
 PARAM_STRING_IN("test_file", "File containing X' (test regressors).", "T", "");
 PARAM_STRING_OUT("output_predictions", "If --test_file is specified, this file "
     "is where the predicted responses will be saved.", "p");
-=======
-PARAM_STRING("test_file", "File containing X' (test regressors).", "T", "");
-PARAM_STRING("output_predictions", "If --test_file is specified, this "
-    "file is where the predicted responses will be saved.", "p", "");
->>>>>>> e434aee1
 
 PARAM_DOUBLE_IN("lambda", "Tikhonov regularization for ridge regression.  If 0,"
     " the method reduces to linear regression.", "l", 0.0);
@@ -121,7 +109,7 @@
     Log::Warn << "--lambda ignored because no model is being trained." << endl;
   }
 
-  if (outputModelFile == "" && outputPredictions == "")
+  if (outputModelFile == "" && outputPredictionsFile == "")
   {
     Log::Warn << "Neither --output_model_file nor --output_predictions are "
         << "specified; no output will be saved!" << endl;
@@ -200,12 +188,7 @@
     Timer::Stop("prediction");
 
     // Save predictions.
-<<<<<<< HEAD
-    if (outputPredictions != "")
-      data::Save(outputPredictions, predictions, true, false);
-=======
     if (CLI::HasParam("output_predictions"))
       data::Save(outputPredictionsFile, predictions, true, false);
->>>>>>> e434aee1
   }
 }
/**
 * @file methods/reinforcement_learning/q_learning.hpp
 * @author Shangtong Zhang
 *
 * This file is the definition of QLearning class,
 * which implements Q-Learning algorithms.
 *
 * mlpack is free software; you may redistribute it and/or modify it under the
 * terms of the 3-clause BSD license.  You should have received a copy of the
 * 3-clause BSD license along with mlpack.  If not, see
 * http://www.opensource.org/licenses/BSD-3-Clause for more information.
 */
#ifndef MLPACK_METHODS_RL_Q_LEARNING_HPP
#define MLPACK_METHODS_RL_Q_LEARNING_HPP

#include <mlpack/prereqs.hpp>

#include "replay/random_replay.hpp"
#include "replay/prioritized_replay.hpp"
#include "training_config.hpp"

namespace mlpack {
namespace rl {

/**
 * Implementation of various Q-Learning algorithms, such as DQN, double DQN.
 *
 * For more details, see the following:
 * @code
 * @article{Mnih2013,
 *  author    = {Volodymyr Mnih and
 *               Koray Kavukcuoglu and
 *               David Silver and
 *               Alex Graves and
 *               Ioannis Antonoglou and
 *               Daan Wierstra and
 *               Martin A. Riedmiller},
 *  title     = {Playing Atari with Deep Reinforcement Learning},
 *  journal   = {CoRR},
 *  year      = {2013},
 *  url       = {http://arxiv.org/abs/1312.5602}
 * }
 * @endcode
 *
 * @tparam EnvironmentType The environment of the reinforcement learning task.
 * @tparam NetworkType The network to compute action value.
 * @tparam UpdaterType How to apply gradients when training.
 * @tparam PolicyType Behavior policy of the agent.
 * @tparam ReplayType Experience replay method.
 */
template <
  typename EnvironmentType,
  typename NetworkType,
  typename UpdaterType,
  typename PolicyType,
  typename ReplayType = RandomReplay<EnvironmentType>
>
class QLearning
{
 public:
  //! Convenient typedef for state.
  using StateType = typename EnvironmentType::State;

  //! Convenient typedef for action.
  using ActionType = typename EnvironmentType::Action;

  /**
   * Create the QLearning object with given settings.
   *
   * If you want to pass in a parameter and discard the original parameter
   * object, be sure to use std::move to avoid unnecessary copy.
   *
   * @param config Hyper-parameters for training.
   * @param network The network to compute action value.
   * @param policy Behavior policy of the agent.
   * @param replayMethod Experience replay method.
   * @param updater How to apply gradients when training.
   * @param environment Reinforcement learning task.
   */
  QLearning(TrainingConfig& config,
            NetworkType& network,
            PolicyType& policy,
            ReplayType& replayMethod,
            UpdaterType updater = UpdaterType(),
            EnvironmentType environment = EnvironmentType());

  /**
   * Clean memory.
   */
  ~QLearning();

  /**
   * Trains the DQN agent(non-categorical).
   */
  void TrainAgent();

  /**
<<<<<<< HEAD
   * Trains the DQN agent of categorical type.
   */
  void TrainCategoricalAgent();

  /**
   * Execute a step in an episode.
   * @return Reward for the step.
=======
   * Select an action, given an agent.
>>>>>>> 9c94afce
   */
  void SelectAction();

  /**
   * Execute an episode.
   * @return Return of the episode.
   */
  double Episode();

  //! Modify total steps from beginning.
  size_t& TotalSteps() { return totalSteps; }
  //! Get total steps from beginning.
  const size_t& TotalSteps() const { return totalSteps; }

  //! Modify the state of the agent.
  StateType& State() { return state; }
  //! Get the state of the agent.
  const StateType& State() const { return state; }

  //! Get the action of the agent.
  const ActionType& Action() const { return action; }

  //! Modify the environment in which the agent is.
  EnvironmentType& Environment() { return environment; }
  //! Get the environment in which the agent is.
  const EnvironmentType& Environment() const { return environment; }

  //! Modify the training mode / test mode indicator.
  bool& Deterministic() { return deterministic; }
  //! Get the indicator of training mode / test mode.
  const bool& Deterministic() const { return deterministic; }

  //! Return the learning network.
  const NetworkType& Network() const { return learningNetwork; }
  //! Modify the learning network.
  NetworkType& Network() { return learningNetwork; }

 private:
  /**
   * Select the best action based on given action value.
   * @param actionValues Action values.
   * @return Selected actions.
   */
  arma::Col<size_t> BestAction(const arma::mat& actionValues);

  //! Locally-stored hyper-parameters.
  TrainingConfig& config;

  //! Locally-stored learning network.
  NetworkType& learningNetwork;

  //! Locally-stored target network.
  NetworkType targetNetwork;

  //! Locally-stored behavior policy.
  PolicyType& policy;

  //! Locally-stored experience method.
  ReplayType& replayMethod;

  //! Locally-stored updater.
  UpdaterType updater;
  #if ENS_VERSION_MAJOR >= 2
  typename UpdaterType::template Policy<arma::mat, arma::mat>* updatePolicy;
  #endif

  //! Locally-stored reinforcement learning task.
  EnvironmentType environment;

  //! Total steps from the beginning of the task.
  size_t totalSteps;

  //! Locally-stored current state of the agent.
  StateType state;

  //! Locally-stored action of the agent.
  ActionType action;

  //! Locally-stored flag indicating training mode or test mode.
  bool deterministic;
};

} // namespace rl
} // namespace mlpack

// Include implementation
#include "q_learning_impl.hpp"
#endif<|MERGE_RESOLUTION|>--- conflicted
+++ resolved
@@ -95,17 +95,12 @@
   void TrainAgent();
 
   /**
-<<<<<<< HEAD
    * Trains the DQN agent of categorical type.
    */
   void TrainCategoricalAgent();
 
   /**
-   * Execute a step in an episode.
-   * @return Reward for the step.
-=======
    * Select an action, given an agent.
->>>>>>> 9c94afce
    */
   void SelectAction();
 

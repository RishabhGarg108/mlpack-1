/**
 * @file det_main.cpp
 * @author Parikshit Ram (pram@cc.gatech.edu)
 *
 * This file runs density estimation trees.
 *
 * mlpack is free software; you may redistribute it and/or modify it under the
 * terms of the 3-clause BSD license.  You should have received a copy of the
 * 3-clause BSD license along with mlpack.  If not, see
 * http://www.opensource.org/licenses/BSD-3-Clause for more information.
 */
#include <mlpack/prereqs.hpp>
#include <mlpack/core/util/cli.hpp>
#include <mlpack/core/util/mlpack_main.hpp>
#include "dt_utils.hpp"

using namespace mlpack;
using namespace mlpack::det;
using namespace mlpack::util;
using namespace std;

PROGRAM_INFO("Density Estimation With Density Estimation Trees",
    "This program performs a number of functions related to Density Estimation "
    "Trees.  The optimal Density Estimation Tree (DET) can be trained on a set "
    "of data (specified by " + PRINT_PARAM_STRING("training") + ") using "
    "cross-validation (with number of folds specified with the " +
    PRINT_PARAM_STRING("folds") + " parameter).  This trained density "
    "estimation tree may then be saved with the " +
    PRINT_PARAM_STRING("output_model") + " output parameter."
    "\n\n"
    "The variable importances (that is, the feature importance values for each "
    "dimension) may be saved with the " + PRINT_PARAM_STRING("vi") + " output"
    " parameter, and the density estimates for each training point may be saved"
    " with the " + PRINT_PARAM_STRING("training_set_estimates") + " output "
    "parameter."
    "\n\n"
    "Enabling path printing for each node outputs the path from the root node "
    "to a leaf for each entry in the test set, or training set (if a test set "
    "is not provided).  Strings like 'LRLRLR' (indicating that traversal went "
    "to the left child, then the right child, then the left child, and so "
    "forth) will be output. If 'lr-id' or 'id-lr' are given as the " +
    PRINT_PARAM_STRING("path_format") + " parameter, then the ID (tag) of "
    "every node along the path will be printed after or before the L or R "
    "character indicating the direction of traversal, respectively."
    "\n\n"
    "This program also can provide density estimates for a set of test points, "
    "specified in the " + PRINT_PARAM_STRING("test") + " parameter.  The "
    "density estimation tree used for this task will be the tree that was "
    "trained on the given training points, or a tree given as the parameter " +
    PRINT_PARAM_STRING("input_model") + ".  The density estimates for the test"
    " points may be saved using the " +
    PRINT_PARAM_STRING("test_set_estimates") + " output parameter.");

// Input data files.
PARAM_MATRIX_IN("training", "The data set on which to build a density "
    "estimation tree.", "t");

// Input or output model.
PARAM_MODEL_IN(DTree<>, "input_model", "Trained density estimation "
    "tree to load.", "m");
PARAM_MODEL_OUT(DTree<>, "output_model", "Output to save trained "
    "density estimation tree to.", "M");

// Output data files.
PARAM_MATRIX_IN("test", "A set of test points to estimate the density of.",
    "T");
PARAM_MATRIX_OUT("training_set_estimates", "The output density estimates on "
    "the training set from the final optimally pruned tree.", "e");
PARAM_MATRIX_OUT("test_set_estimates", "The output estimates on the test set "
    "from the final optimally pruned tree.", "E");
PARAM_MATRIX_OUT("vi", "The output variable importance values for each "
    "feature.", "i");

// Tagging and path printing options
PARAM_STRING_IN("path_format", "The format of path printing: 'lr', 'id-lr', or "
    "'lr-id'.", "p", "lr");

PARAM_STRING_OUT("tag_counters_file", "The file to output the number of points "
                 "that went to each leaf.", "c");

PARAM_STRING_OUT("tag_file", "The file to output the tags (and possibly paths)"
                 " for each sample in the test set.", "g");

PARAM_FLAG("skip_pruning", "Whether to bypass the pruning process and output "
              "the unpruned tree only.", "s");

// Parameters for the training algorithm.
PARAM_INT_IN("folds", "The number of folds of cross-validation to perform for "
    "the estimation (0 is LOOCV)", "f", 10);
PARAM_INT_IN("min_leaf_size", "The minimum size of a leaf in the unpruned, "
    "fully grown DET.", "l", 5);
PARAM_INT_IN("max_leaf_size", "The maximum size of a leaf in the unpruned, "
    "fully grown DET.", "L", 10);
/*
PARAM_FLAG("volume_regularization", "This flag gives the used the option to use"
    "a form of regularization similar to the usual alpha-pruning in decision "
    "tree. But instead of regularizing on the number of leaves, you regularize "
    "on the sum of the inverse of the volume of the leaves (meaning you "
    "penalize low volume leaves.", "R");
*/


void mlpackMain()
{
  // Validate input parameters.
<<<<<<< HEAD
  RequireOnlyOnePassed({ "training", "input_model" }, true);

  ReportIgnoredParam({{ "training", false }}, "training_set_estimates");
  ReportIgnoredParam({{ "training", false }}, "folds");
  ReportIgnoredParam({{ "training", false }}, "min_leaf_size");
  ReportIgnoredParam({{ "training", false }}, "max_leaf_size");

  if (CLI::HasParam("training"))
  {
    RequireAtLeastOnePassed({ "output_model", "training_set_estimates", "vi" },
        false, "no output will be saved");
  }

  ReportIgnoredParam({{ "test", false }}, "test_set_estimates");

  RequireParamValue<int>("max_leaf_size", [](int x) { return x > 0; }, true,
      "maximum leaf size must be positive");
  RequireParamValue<int>("min_leaf_size", [](int x) { return x > 0; }, true,
      "minimum leaf size must be positive");
=======
  if (CLI::HasParam("training") && CLI::HasParam("input_model"))
    Log::Fatal << "Only one of " << PRINT_PARAM_STRING("training") << " or " <<
      PRINT_PARAM_STRING("input_model") << " may be specified!" << endl;

  if (!CLI::HasParam("training") && !CLI::HasParam("input_model"))
    Log::Fatal << "Neither " << PRINT_PARAM_STRING("training") << " nor " <<
      PRINT_PARAM_STRING("input_model") << " are specified!" << endl;

  if (CLI::HasParam("tag_file") &&
      !CLI::HasParam("training") && !CLI::HasParam("test"))
  {
    Log::Fatal << "Neither " << PRINT_PARAM_STRING("training") << " nor " <<
      PRINT_PARAM_STRING("test") << " are specified, but needed when " <<
      PRINT_PARAM_STRING("tag_file") << " is asked." << endl;
  }

  if (!CLI::HasParam("training"))
  {
    if (CLI::HasParam("training_set_estimates"))
      Log::Warn << PRINT_PARAM_STRING("training_set_estimates") <<
        " ignored because " << PRINT_PARAM_STRING("training") <<
        " is not specified." << endl;
    if (CLI::HasParam("folds"))
      Log::Warn << PRINT_PARAM_STRING("folds") << " ignored because " <<
        PRINT_PARAM_STRING("training") << " is not specified." << endl;
    if (CLI::HasParam("min_leaf_size"))
      Log::Warn << PRINT_PARAM_STRING("min_leaf_size") << " ignored because " <<
        PRINT_PARAM_STRING("training") << " is not specified." << endl;
    if (CLI::HasParam("max_leaf_size"))
      Log::Warn << PRINT_PARAM_STRING("max_leaf_size") << " ignored because " <<
        PRINT_PARAM_STRING("training") << " is not specified." << endl;
  }
  else if (!CLI::HasParam("output_model") &&
           !CLI::HasParam("training_set_estimates") &&
           !CLI::HasParam("vi"))
  {
    Log::Warn << "None of " << PRINT_PARAM_STRING("output_model") << ", " <<
      PRINT_PARAM_STRING("training_set_estimates") << ", or " <<
      PRINT_PARAM_STRING("vi") << " are specified; no output will be saved!" <<
      endl;
  }

  if (!CLI::HasParam("test") && CLI::HasParam("test_set_estimates"))
    Log::Warn << PRINT_PARAM_STRING("test_set_estimates") << " ignored " <<
      "because " << PRINT_PARAM_STRING("test") << " is not specified." << endl;
>>>>>>> 6d1cf775

  // Are we training a DET or loading from file?
  DTree<arma::mat, int>* tree;
  arma::mat trainingData;
  arma::mat testData;

  if (CLI::HasParam("training"))
  {
    trainingData = std::move(CLI::GetParam<arma::mat>("training"));

    const bool regularization = false;
//    const bool regularization = CLI::HasParam("volume_regularization");
    const int maxLeafSize = CLI::GetParam<int>("max_leaf_size");
    const int minLeafSize = CLI::GetParam<int>("min_leaf_size");
    const bool skipPruning = CLI::HasParam("skip_pruning");
    size_t folds = CLI::GetParam<int>("folds");

    if (folds == 0)
      folds = trainingData.n_cols;

    // Obtain the optimal tree.
    Timer::Start("det_training");
    tree = Trainer<arma::mat, int>(trainingData, folds, regularization,
                                   maxLeafSize, minLeafSize,
                                   skipPruning);
    Timer::Stop("det_training");

    // Compute training set estimates, if desired.
    if (CLI::HasParam("training_set_estimates"))
    {
      // Compute density estimates for each point in the training set.
      arma::rowvec trainingDensities(trainingData.n_cols);
      Timer::Start("det_estimation_time");
      for (size_t i = 0; i < trainingData.n_cols; i++)
        trainingDensities[i] = tree->ComputeValue(trainingData.unsafe_col(i));
      Timer::Stop("det_estimation_time");

      CLI::GetParam<arma::mat>("training_set_estimates") =
          std::move(trainingDensities);
    }
  }
  else
  {
    tree = &CLI::GetParam<DTree<arma::mat>>("input_model");
  }

  // Compute the density at the provided test points and output the density in
  // the given file.
  if (CLI::HasParam("test"))
  {
    testData = std::move(CLI::GetParam<arma::mat>("test"));
    if (CLI::HasParam("test_set_estimates"))
    {
      // Compute test set densities.
      Timer::Start("det_test_set_estimation");
      arma::rowvec testDensities(testData.n_cols);

      for (size_t i = 0; i < testData.n_cols; i++)
        testDensities[i] = tree->ComputeValue(testData.unsafe_col(i));

      Timer::Stop("det_test_set_estimation");

      CLI::GetParam<arma::mat>("test_set_estimates") = std::move(testDensities);
    }

    // Print variable importance.
    if (CLI::HasParam("vi"))
    {
      arma::vec importances;
      tree->ComputeVariableImportance(importances);
      CLI::GetParam<arma::mat>("vi") = importances.t();
    }
  }

  if (CLI::HasParam("tag_file"))
  {
    const arma::mat& estimationData =
        CLI::HasParam("test") ? testData : trainingData;
    const string tagFile = CLI::GetParam<string>("tag_file");
    std::ofstream ofs;
    ofs.open(tagFile, std::ofstream::out);

    arma::Row<size_t> counters;

    Timer::Start("det_test_set_tagging");
    if (!ofs.is_open())
    {
      Log::Warn << "Unable to open file '" << tagFile
        << "' to save tag membership info."
        << std::endl;
    }
    else if (CLI::HasParam("path_format"))
    {
      const bool reqCounters = CLI::HasParam("tag_counters_file");
      const string pathFormat = CLI::GetParam<string>("path_format");

      PathCacher::PathFormat theFormat;
      if (pathFormat == "lr" || pathFormat == "LR")
        theFormat = PathCacher::FormatLR;
      else if (pathFormat == "lr-id" || pathFormat == "LR-ID")
        theFormat = PathCacher::FormatLR_ID;
      else if (pathFormat == "id-lr" || pathFormat == "ID-LR")
        theFormat = PathCacher::FormatID_LR;
      else
      {
        Log::Warn << "Unknown path format specified: '" << pathFormat
          << "'. Valid are: lr | lr-id | id-lr. Defaults to 'lr'." << endl;
        theFormat = PathCacher::FormatLR;
      }

      PathCacher path(theFormat, tree);
      counters.zeros(path.NumNodes());

      for (size_t i = 0; i < estimationData.n_cols; i++)
      {
        int tag = tree->FindBucket(estimationData.unsafe_col(i));

        ofs << tag << " " << path.PathFor(tag) << std::endl;
        for (; tag >= 0 && reqCounters; tag = path.ParentOf(tag))
          counters(tag) += 1;
      }

      ofs.close();

      if (reqCounters)
      {
        ofs.open(CLI::GetParam<string>("tag_counters_file"),
                 std::ofstream::out);

        for (size_t j = 0; j < counters.n_elem; ++j)
          ofs << j << " "
              << counters(j) << " "
              << path.PathFor(j) << endl;

        ofs.close();
      }
    }
    else
    {
      int numLeaves = tree->TagTree();
      counters.zeros(numLeaves);

      for (size_t i = 0; i < estimationData.n_cols; i++)
      {
        const int tag = tree->FindBucket(estimationData.unsafe_col(i));

        ofs << tag << std::endl;
        counters(tag) += 1;
      }

      if (CLI::HasParam("tag_counters_file"))
        data::Save(CLI::GetParam<string>("tag_counters_file"), counters);
    }

    Timer::Stop("det_test_set_tagging");
    ofs.close();
  }

  // Save the model, if desired.
  if (CLI::HasParam("output_model"))
    CLI::GetParam<DTree<arma::mat>>("output_model") = std::move(*tree);

  // Clean up memory, if we need to.
  if (!CLI::HasParam("input_model") && !CLI::HasParam("output_model"))
    delete tree;
}<|MERGE_RESOLUTION|>--- conflicted
+++ resolved
@@ -103,7 +103,6 @@
 void mlpackMain()
 {
   // Validate input parameters.
-<<<<<<< HEAD
   RequireOnlyOnePassed({ "training", "input_model" }, true);
 
   ReportIgnoredParam({{ "training", false }}, "training_set_estimates");
@@ -111,10 +110,13 @@
   ReportIgnoredParam({{ "training", false }}, "min_leaf_size");
   ReportIgnoredParam({{ "training", false }}, "max_leaf_size");
 
+  if (CLI::HasParam("tag_file"))
+    RequireAtLeastOnePassed({ "training", "test" }, true);
+
   if (CLI::HasParam("training"))
   {
-    RequireAtLeastOnePassed({ "output_model", "training_set_estimates", "vi" },
-        false, "no output will be saved");
+    RequireAtLeastOnePassed({ "output_model", "training_set_estimates", "vi",
+        "tag_file", "tag_counters_file" }, false, "no output will be saved");
   }
 
   ReportIgnoredParam({{ "test", false }}, "test_set_estimates");
@@ -123,53 +125,6 @@
       "maximum leaf size must be positive");
   RequireParamValue<int>("min_leaf_size", [](int x) { return x > 0; }, true,
       "minimum leaf size must be positive");
-=======
-  if (CLI::HasParam("training") && CLI::HasParam("input_model"))
-    Log::Fatal << "Only one of " << PRINT_PARAM_STRING("training") << " or " <<
-      PRINT_PARAM_STRING("input_model") << " may be specified!" << endl;
-
-  if (!CLI::HasParam("training") && !CLI::HasParam("input_model"))
-    Log::Fatal << "Neither " << PRINT_PARAM_STRING("training") << " nor " <<
-      PRINT_PARAM_STRING("input_model") << " are specified!" << endl;
-
-  if (CLI::HasParam("tag_file") &&
-      !CLI::HasParam("training") && !CLI::HasParam("test"))
-  {
-    Log::Fatal << "Neither " << PRINT_PARAM_STRING("training") << " nor " <<
-      PRINT_PARAM_STRING("test") << " are specified, but needed when " <<
-      PRINT_PARAM_STRING("tag_file") << " is asked." << endl;
-  }
-
-  if (!CLI::HasParam("training"))
-  {
-    if (CLI::HasParam("training_set_estimates"))
-      Log::Warn << PRINT_PARAM_STRING("training_set_estimates") <<
-        " ignored because " << PRINT_PARAM_STRING("training") <<
-        " is not specified." << endl;
-    if (CLI::HasParam("folds"))
-      Log::Warn << PRINT_PARAM_STRING("folds") << " ignored because " <<
-        PRINT_PARAM_STRING("training") << " is not specified." << endl;
-    if (CLI::HasParam("min_leaf_size"))
-      Log::Warn << PRINT_PARAM_STRING("min_leaf_size") << " ignored because " <<
-        PRINT_PARAM_STRING("training") << " is not specified." << endl;
-    if (CLI::HasParam("max_leaf_size"))
-      Log::Warn << PRINT_PARAM_STRING("max_leaf_size") << " ignored because " <<
-        PRINT_PARAM_STRING("training") << " is not specified." << endl;
-  }
-  else if (!CLI::HasParam("output_model") &&
-           !CLI::HasParam("training_set_estimates") &&
-           !CLI::HasParam("vi"))
-  {
-    Log::Warn << "None of " << PRINT_PARAM_STRING("output_model") << ", " <<
-      PRINT_PARAM_STRING("training_set_estimates") << ", or " <<
-      PRINT_PARAM_STRING("vi") << " are specified; no output will be saved!" <<
-      endl;
-  }
-
-  if (!CLI::HasParam("test") && CLI::HasParam("test_set_estimates"))
-    Log::Warn << PRINT_PARAM_STRING("test_set_estimates") << " ignored " <<
-      "because " << PRINT_PARAM_STRING("test") << " is not specified." << endl;
->>>>>>> 6d1cf775
 
   // Are we training a DET or loading from file?
   DTree<arma::mat, int>* tree;

cmake_minimum_required(VERSION 3.3.2)
project(mlpack C CXX)

include(CMake/cotire.cmake)
include(CMake/CheckHash.cmake)

# First, define all the compilation options.
# We default to debugging mode for developers.
option(DEBUG "Compile with debugging information." OFF)
option(PROFILE "Compile with profiling information." OFF)
option(ARMA_EXTRA_DEBUG "Compile with extra Armadillo debugging symbols." OFF)
option(MATLAB_BINDINGS "Compile MATLAB bindings if MATLAB is found." OFF)
option(TEST_VERBOSE "Run test cases with verbose output." OFF)
option(BUILD_TESTS "Build tests." ON)
option(BUILD_CLI_EXECUTABLES "Build command-line executables." ON)
option(DISABLE_DOWNLOADS "Disable downloads of dependencies during build." OFF)
option(DOWNLOAD_ENSMALLEN "If ensmallen is not found, download it." ON)
option(DOWNLOAD_STB_IMAGE "Download stb_image for image loading." ON)
option(DOWNLOAD_CEREAL "If Cereal not found, download it" ON)
option(DOWNLOAD_CLI "If CLI11 not found, download it" ON)
option(BUILD_PYTHON_BINDINGS "Build Python bindings." ON)
option(BUILD_GO_SHLIB "Build Go shared library." OFF)

if (WIN32)
  option(BUILD_SHARED_LIBS
      "Compile shared libraries (if OFF, static libraries are compiled)." OFF)

  set(DLL_COPY_DIRS "" CACHE STRING "List of directories (separated by ';') containing DLLs to copy for runtime.")
  set(DLL_COPY_LIBS "" CACHE STRING "List of DLLs (separated by ';') that should be copied for runtime.")
else ()
  option(BUILD_SHARED_LIBS
      "Compile shared libraries (if OFF, static libraries are compiled)." ON)
endif()

# Detect whether the user passed BUILD_JULIA_BINDINGS in order to determine if
# we should fail if Julia isn't found.
if (BUILD_JULIA_BINDINGS)
  set(FORCE_BUILD_JULIA_BINDINGS ON)
else()
  set(FORCE_BUILD_JULIA_BINDINGS OFF)
endif()
option(BUILD_JULIA_BINDINGS "Build Julia bindings." ON)

# Detect whether the user passed BUILD_GO_BINDINGS in order to determine if
# we should fail if Go isn't found.
if (BUILD_GO_BINDINGS)
  set(FORCE_BUILD_GO_BINDINGS ON)
else()
  set(FORCE_BUILD_GO_BINDINGS OFF)
endif()
option(BUILD_GO_BINDINGS "Build Go bindings." ON)

# If building Go bindings then build go shared libraries.    
if (BUILD_GO_BINDINGS)
  set(BUILD_GO_SHLIB ON)
endif()

# Build Markdown bindings for documentation.  This is used as part of website
# generation.
option(BUILD_MARKDOWN_BINDINGS "Build Markdown bindings for website documentation." OFF)

option(BUILD_WITH_COVERAGE
    "Build with support for code coverage tools (gcc only)." OFF)
option(MATHJAX
    "Use MathJax for HTML Doxygen output (disabled by default)." OFF)
option(FORCE_CXX11
    "Don't check that the compiler supports C++11, just assume it.  Make sure to specify any necessary flag to enable C++11 as part of CXXFLAGS." OFF)
option(USE_OPENMP "If available, use OpenMP for parallelization." ON)
enable_testing()

# Set required standard to C++11.
set(CMAKE_CXX_STANDARD 11)
set(CMAKE_CXX_STANDARD_REQUIRED ON)

# Include modules in the CMake directory.
set(CMAKE_MODULE_PATH ${CMAKE_MODULE_PATH} "${CMAKE_SOURCE_DIR}/CMake")

# Disable any downloads if needed.
if (DISABLE_DOWNLOADS)
  set(DOWNLOAD_ENSMALLEN OFF)
  set(DOWNLOAD_STB_IMAGE OFF)
endif ()

# If we are on a Unix-like system, use the GNU install directories module.
# Otherwise set the values manually.
if (UNIX)
  include(GNUInstallDirs)
else ()
  set(CMAKE_INSTALL_BINDIR ${CMAKE_INSTALL_PREFIX}/bin)
  set(CMAKE_INSTALL_LIBDIR ${CMAKE_INSTALL_PREFIX}/lib)
  set(CMAKE_INSTALL_MANDIR ${CMAKE_INSTALL_PREFIX}/man)
  set(CMAKE_INSTALL_DOCDIR ${CMAKE_INSTALL_PREFIX}/share/doc/mlpack)
  set(CMAKE_INSTALL_INCLUDEDIR ${CMAKE_INSTALL_PREFIX}/include)
endif ()

# This is as of yet unused.
#option(PGO "Use profile-guided optimization if not a debug build" ON)

# Set the CFLAGS and CXXFLAGS depending on the options the user specified.
# Only GCC-like compilers support -Wextra, and other compilers give tons of
# output for -Wall, so only -Wall and -Wextra on GCC.
if(CMAKE_COMPILER_IS_GNUCC OR "${CMAKE_CXX_COMPILER_ID}" STREQUAL "Clang")
  # Ensure that we can't compile with clang 3.4, since this causes strange
  # issues.
  if (CMAKE_CXX_COMPILER_VERSION VERSION_LESS 3.5)
    message(FATAL_ERROR "mlpack does not build correctly with clang < 3.5.  "
        "Please upgrade your compiler and reconfigure mlpack.")
  endif ()

  set(CMAKE_CXX_FLAGS "${CMAKE_CXX_FLAGS} -Wall -Wextra -ftemplate-depth=1000")
  set(CMAKE_C_FLAGS "${CMAKE_C_FLAGS} -Wall -Wextra")

  # To remove unused functions warnings.
  set(CMAKE_CXX_FLAGS "${CMAKE_CXX_FLAGS} -Wno-unused-function")
  set(CMAKE_C_FLAGS "${CMAKE_C_FLAGS} -Wno-unused-function")
endif()

# These support libraries are used if we need to link against something
# specific.  This list is a subset of MLPACK_LIBRARIES.
set(COMPILER_SUPPORT_LIBRARIES "")

# If we are using MSVC, we need /bigobj.
if (MSVC)
  set(CMAKE_CXX_FLAGS "${CMAKE_CXX_FLAGS} /bigobj")
endif ()

# If we are using MINGW, we need sections and big-obj, otherwise we create too
# many sections.
if(CMAKE_COMPILER_IS_GNUCC AND WIN32)
  set(CMAKE_CXX_FLAGS "${CMAKE_CXX_FLAGS} -ffunction-sections -fdata-sections -Wa,-mbig-obj")
  set(CMAKE_C_FLAGS "${CMAKE_C_FLAGS} -ffunction-sections -fdata-sections -Wa,-mbig-obj")
endif()

# If using clang, we have to link against libc++ depending on the
# OS (at least on some systems). Further, gcc sometimes optimizes calls to
# math.h functions, making -lm unnecessary with gcc, but it may still be
# necessary with clang.
if("${CMAKE_CXX_COMPILER_ID}" STREQUAL "Clang")
  if (APPLE)
    # Detect OS X version. Use '/usr/bin/sw_vers -productVersion' to
    # extract V from '10.V.x'.
    exec_program(/usr/bin/sw_vers ARGS
        -productVersion OUTPUT_VARIABLE MACOSX_VERSION_RAW)
    string(REGEX REPLACE
        "10\\.([0-9]+).*" "\\1"
        MACOSX_VERSION
        "${MACOSX_VERSION_RAW}")

     # OSX Lion (10.7) and OS X Mountain Lion (10.8) doesn't automatically
     # select the right stdlib.
    if(${MACOSX_VERSION} LESS 9)
      set(CMAKE_EXE_LINKER_FLAGS "${CMAKE_EXE_LINKER_FLAGS} -stdlib=libc++")
      set(CMAKE_SHARED_LINKER_FLAGS
          "${CMAKE_SHARED_LINKER_FLAGS} -stdlib=libc++")
      set(CMAKE_MODULE_LINKER_FLAGS
          "${CMAKE_MODULE_LINKER_FLAGS} -stdlib=libc++")
      set(CMAKE_CXX_FLAGS "${CMAKE_CXX_FLAGS} -stdlib=libc++")
     endif()
  endif()

  # Link everything with -lm.
  set(COMPILER_SUPPORT_LIBRARIES ${COMPILER_SUPPORT_LIBRARIES} "m")
  set(MLPACK_LIBRARIES ${MLPACK_LIBRARIES} "m")
  # Use -pthread, but not on OS X.
  if (NOT APPLE)
    set(CMAKE_CXX_FLAGS "${CMAKE_CXX_FLAGS} -pthread")
  endif ()
endif()

# If we're using gcc, then we need to link against pthreads to use std::thread,
# which we do in the tests.
if(CMAKE_COMPILER_IS_GNUCC)
  find_package(Threads)
  set(COMPILER_SUPPORT_LIBRARIES ${COMPILER_SUPPORT_LIBRARIES}
      ${CMAKE_THREAD_LIBS_INIT})
endif()

# Setup build for test coverage
if(BUILD_WITH_COVERAGE)
  # Currently coverage only works with GNU g++.
  if ("${CMAKE_CXX_COMPILER_ID}" STREQUAL "GNU")
    # Find gcov and lcov
    find_program(GCOV gcov)
    find_program(LCOV lcov)

    if(NOT GCOV)
      message(FATAL_ERROR
          "gcov not found! gcov is required when BUILD_WITH_COVERAGE=ON.")
    endif()

    set(MLPACK_LIBRARIES ${MLPACK_LIBRARIES} "supc++")
    set(MLPACK_LIBRARIES ${MLPACK_LIBRARIES} "quadmath")
    set(CMAKE_CXX_FLAGS "${CMAKE_CXX_FLAGS} --coverage -fno-inline -fno-inline-small-functions -fno-default-inline -fprofile-arcs -fkeep-inline-functions")
    message(STATUS "Adding debug compile options for code coverage.")
    # Remove optimizations for better line coverage
    set(DEBUG ON)

    if(LCOV)
      configure_file(CMake/mlpack_coverage.in mlpack_coverage @ONLY)
      add_custom_target(mlpack_coverage DEPENDS mlpack_test COMMAND ${PROJECT_BINARY_DIR}/mlpack_coverage)
    else()
      message(WARNING "'lcov' not found; local coverage report is disabled. "
          "Install 'lcov' and rerun cmake to generate local coverage report.")
    endif()
  else()
    message(FATAL_ERROR "BUILD_WITH_COVERAGE can only work with GNU environment.")
  endif()
endif()

# Debugging CFLAGS.  Turn optimizations off; turn debugging symbols on.
if(DEBUG)
  if (NOT MSVC)
    add_definitions(-DDEBUG)
    set(CMAKE_CXX_FLAGS "${CMAKE_CXX_FLAGS} -g -O0 -ftemplate-backtrace-limit=0")
    set(CMAKE_C_FLAGS "${CMAKE_C_FLAGS} -std=c99 -g -O0")
  endif()

  # mlpack uses it's own mlpack::backtrace class based on Binary File Descriptor
  # <bfd.h> and linux Dynamic Loader <libdl.h> and more portable version in future
  if(CMAKE_SYSTEM_NAME STREQUAL "Linux")
    find_package(Bfd)
    find_package(LibDL)
    if(LIBBFD_FOUND AND LIBDL_FOUND)
      set(CMAKE_CXX_FLAGS "${CMAKE_CXX_FLAGS} -rdynamic")
      set(MLPACK_INCLUDE_DIRS ${MLPACK_INCLUDE_DIRS} ${LIBBFD_INCLUDE_DIRS}
          ${LIBDL_INCLUDE_DIRS})
      set(MLPACK_LIBRARIES ${MLPACK_LIBRARIES} ${LIBBFD_LIBRARIES}
          ${LIBDL_LIBRARIES})
      add_definitions(-DHAS_BFD_DL)
    else()
      message(WARNING "No libBFD and/or libDL has been found!")
    endif()
  endif()
else()
  add_definitions(-DARMA_NO_DEBUG)
  add_definitions(-DNDEBUG)
  if (NOT MSVC)
    set(CMAKE_CXX_FLAGS "${CMAKE_CXX_FLAGS} -O3")
    set(CMAKE_C_FLAGS "${CMAKE_C_FLAGS} -std=c99 -O3")
  else ()
    set(CMAKE_CXX_FLAGS "${CMAKE_CXX_FLAGS} /O3")
    set(CMAKE_C_FLAGS "${CMAKE_C_FLAGS} /O3")
  endif ()
endif()

# Profiling CFLAGS.  Turn profiling information on.
if(CMAKE_COMPILER_IS_GNUCC AND PROFILE)
  set(CMAKE_CXX_FLAGS "${CMAKE_CXX_FLAGS} -pg")
  set(CMAKE_C_FLAGS "${CMAKE_C_FLAGS} -pg")
  set(CMAKE_EXE_LINKER_FLAGS "${CMAKE_EXE_LINKER_FLAGS} -pg")
endif()

# If the user asked for running test cases with verbose output, turn that on.
if(TEST_VERBOSE)
  add_definitions(-DTEST_VERBOSE)
endif()

# If the user asked for extra Armadillo debugging output, turn that on.
if(ARMA_EXTRA_DEBUG)
  add_definitions(-DARMA_EXTRA_DEBUG)
endif()

# Now, find the libraries we need to compile against.  Several variables can be
# set to manually specify the directory in which each of these libraries
# resides.
#   ARMADILLO_LIBRARY - location of libarmadillo.so / armadillo.lib
#   ARMADILLO_INCLUDE_DIR - directory containing <armadillo>
#   ARMADILLO_INCLUDE_DIRS - directories necessary for Armadillo includes
#   BOOST_ROOT - root of Boost installation
#   BOOST_INCLUDEDIR - include directory for Boost
#   BOOST_LIBRARYDIR - library directory for Boost
#   ENSMALLEN_INCLUDE_DIR - include directory for ensmallen
#   STB_IMAGE_INCLUDE_DIR - include directory for STB image library
#   MATHJAX_ROOT - root of MathJax installation
find_package(Armadillo 8.400.0 REQUIRED)

# Include directories for the previous dependencies.
set(MLPACK_LIBRARIES ${MLPACK_LIBRARIES} ${ARMADILLO_LIBRARIES})

# Find stb_image.h and stb_image_write.h.
find_package(StbImage)
# Download stb_image for image loading.
if (NOT STB_IMAGE_FOUND)
  if (DOWNLOAD_STB_IMAGE)
    set(STB_DIR "stb")
    install(DIRECTORY DESTINATION "${CMAKE_BINARY_DIR}/deps/${STB_DIR}")
    file(DOWNLOAD http://mlpack.org/files/stb-2.22/stb_image.h
        "${CMAKE_BINARY_DIR}/deps/${STB_DIR}/stb_image.h"
        STATUS STB_IMAGE_DOWNLOAD_STATUS_LIST LOG STB_IMAGE_DOWNLOAD_LOG
        SHOW_PROGRESS)
    list(GET STB_IMAGE_DOWNLOAD_STATUS_LIST 0 STB_IMAGE_DOWNLOAD_STATUS)
    file(DOWNLOAD http://mlpack.org/files/stb-1.13/stb_image_write.h
        "${CMAKE_BINARY_DIR}/deps/${STB_DIR}/stb_image_write.h"
        STATUS STB_IMAGE_WRITE_DOWNLOAD_STATUS_LIST
        LOG STB_IMAGE_WRITE_DOWNLOAD_LOG
        SHOW_PROGRESS)
    list(GET STB_IMAGE_WRITE_DOWNLOAD_STATUS_LIST 0
        STB_IMAGE_WRITE_DOWNLOAD_STATUS)
    if (STB_IMAGE_DOWNLOAD_STATUS EQUAL 0 AND
        STB_IMAGE_WRITE_DOWNLOAD_STATUS EQUAL 0)
      check_hash (http://mlpack.org/files/stb/hash.md5 "${CMAKE_BINARY_DIR}/deps/${STB_DIR}"
          HASH_CHECK_FAIL)
      if (HASH_CHECK_FAIL EQUAL 0)
        set(MLPACK_INCLUDE_DIRS ${MLPACK_INCLUDE_DIRS}
            "${CMAKE_BINARY_DIR}/deps/${STB_DIR}/")
        message(STATUS
            "Successfully downloaded stb into ${CMAKE_BINARY_DIR}/deps/${STB_DIR}/")
        # Now we have to also ensure these header files get installed.
        install(FILES "${CMAKE_BINARY_DIR}/deps/${STB_DIR}/stb_image.h" DESTINATION "${CMAKE_INSTALL_INCLUDEDIR}")
        install(FILES "${CMAKE_BINARY_DIR}/deps/${STB_DIR}/stb_image_write.h" DESTINATION "${CMAKE_INSTALL_INCLUDEDIR}")
        add_definitions(-DHAS_STB)
        set(STB_AVAILABLE "1")
      else ()
        message(WARNING
            "stb/stb_image.h is not installed. Image utilities will not be available!")
      endif ()
    else ()
        file(REMOVE_RECURSE "${CMAKE_BINARY_DIR}/deps/${STB_DIR}/")
        list(GET STB_IMAGE_DOWNLOAD_STATUS_LIST 1 STB_DOWNLOAD_ERROR)
        message(WARNING
            "Could not download stb! Error code ${STB_DOWNLOAD_STATUS}: ${STB_DOWNLOAD_ERROR}!  Error log: ${STB_DOWNLOAD_LOG}")
        message(WARNING
            "stb/stb_image.h is not installed. Image utilities will not be available!")
    endif ()
  else ()
    message(WARNING
        "stb/stb_image.h is not installed. Image utilities will not be available!")
  endif ()
else ()
  # Already has STB installed.
  add_definitions(-DHAS_STB)
  set(MLPACK_INCLUDE_DIRS ${MLPACK_INCLUDE_DIRS} ${STB_IMAGE_INCLUDE_DIR})
  set(STB_AVAILABLE "1")
endif ()

# Find ensmallen.
# Once ensmallen is readily available in package repos, the automatic downloader
# here can be removed.
find_package(Ensmallen 2.10.0)
if (NOT ENSMALLEN_FOUND)
  if (DOWNLOAD_ENSMALLEN)
    file(DOWNLOAD http://www.ensmallen.org/files/ensmallen-latest.tar.gz
        "${CMAKE_BINARY_DIR}/deps/ensmallen-latest.tar.gz"
        STATUS ENS_DOWNLOAD_STATUS_LIST LOG ENS_DOWNLOAD_LOG
        SHOW_PROGRESS)
    list(GET ENS_DOWNLOAD_STATUS_LIST 0 ENS_DOWNLOAD_STATUS)
    if (ENS_DOWNLOAD_STATUS EQUAL 0)
      execute_process(COMMAND ${CMAKE_COMMAND} -E
          tar xzf "${CMAKE_BINARY_DIR}/deps/ensmallen-latest.tar.gz"
          WORKING_DIRECTORY "${CMAKE_BINARY_DIR}/deps/")

      # Get the name of the directory.
      file (GLOB ENS_DIRECTORIES RELATIVE "${CMAKE_BINARY_DIR}/deps/"
          "${CMAKE_BINARY_DIR}/deps/ensmallen-[0-9]*.[0-9]*.[0-9]*")
      # list(FILTER) is not available on 3.5 or older, but try to keep
      # configuring without filtering the list anyway (it might work if only
      # the file ensmallen-latest.tar.gz is present.
      if (${CMAKE_VERSION} VERSION_GREATER_EQUAL "3.6.0")
        list(FILTER ENS_DIRECTORIES EXCLUDE REGEX "ensmallen-.*\.tar\.gz")
      endif ()
      list(LENGTH ENS_DIRECTORIES ENS_DIRECTORIES_LEN)
      if (ENS_DIRECTORIES_LEN EQUAL 1)
        list(GET ENS_DIRECTORIES 0 ENSMALLEN_INCLUDE_DIR)
        set(MLPACK_INCLUDE_DIRS ${MLPACK_INCLUDE_DIRS}
            "${CMAKE_BINARY_DIR}/deps/${ENSMALLEN_INCLUDE_DIR}/include")
        message(STATUS
            "Successfully downloaded ensmallen into ${CMAKE_BINARY_DIR}/deps/${ENSMALLEN_INCLUDE_DIR}/")

        # Now we have to also ensure these header files get installed.
        install(DIRECTORY "${CMAKE_BINARY_DIR}/deps/${ENSMALLEN_INCLUDE_DIR}/include/ensmallen_bits/" DESTINATION "${CMAKE_INSTALL_INCLUDEDIR}/ensmallen_bits")
        install(FILES "${CMAKE_BINARY_DIR}/deps/${ENSMALLEN_INCLUDE_DIR}/include/ensmallen.hpp" DESTINATION "${CMAKE_INSTALL_INCLUDEDIR}")
      else ()
        message(FATAL_ERROR "Problem unpacking ensmallen!  Expected only one directory ensmallen-x.y.z/; found ${ENS_DIRECTORIES}. Try removing the directory ${CMAKE_BINARY_DIR}/deps and reconfiguring.")
      endif ()
    else ()
      list(GET ENS_DOWNLOAD_STATUS_LIST 1 ENS_DOWNLOAD_ERROR)
      message(FATAL_ERROR
          "Could not download ensmallen! Error code ${ENS_DOWNLOAD_STATUS}: ${ENS_DOWNLOAD_ERROR}!  Error log: ${ENS_DOWNLOAD_LOG}")
    endif ()
  else ()
    # Release versions will have ensmallen packaged with the release so we can
    # just reference that.
    if (EXISTS "${CMAKE_SOURCE_DIR}/src/mlpack/core/optimizers/ensmallen/ensmallen.hpp")
      set(MLPACK_INCLUDE_DIRS ${MLPACK_INCLUDE_DIRS} ${ARMADILLO_INCLUDE_DIRS}
          "${CMAKE_SOURCE_DIR}/src/mlpack/core/optimizers/ensmallen")
    else ()
      message(FATAL_ERROR
          "Cannot find ensmallen headers!  Try setting ENSMALLEN_INCLUDE_DIR!")
    endif ()
  endif ()
else ()
  set(MLPACK_INCLUDE_DIRS ${MLPACK_INCLUDE_DIRS} "${ENSMALLEN_INCLUDE_DIR}")
endif ()

#find_package(Cereal 1.3.0) I am not sure if we need to find the package, maybe it is better to dowload it all the time
if (NOT CEREAL_FOUND)
  if (DOWNLOAD_CEREAL)
    file(DOWNLOAD https://github.com/USCiLab/cereal/archive/v1.3.0.tar.gz
         "${CMAKE_BINARY_DIR}/deps/1.3.0.tar.gz"
        STATUS CEREAL_DOWNLOAD_STATUS_LIST LOG CEREAL_DOWNLOAD_LOG
        SHOW_PROGRESS)
    list(GET CEREAL_DOWNLOAD_STATUS_LIST 0 CEREAL_DOWNLOAD_STATUS)
    if (CEREAL_DOWNLOAD_STATUS EQUAL 0)
      execute_process(COMMAND ${CMAKE_COMMAND} -E
          tar xzf "${CMAKE_BINARY_DIR}/deps/1.3.0.tar.gz"
          WORKING_DIRECTORY "${CMAKE_BINARY_DIR}/deps/")

      # Get the name of the directory.
      file (GLOB CEREAL_DIRECTORIES RELATIVE "${CMAKE_BINARY_DIR}/deps/"
          "${CMAKE_BINARY_DIR}/deps/cereal-[0-9]*.[0-9]*.[0-9]*")
      # list(FILTER) is not available on 3.5 or older, but try to keep
      # configuring without filtering the list anyway (it might work if only
      # the file cereal-latest.tar.gz is present.
      if (${CMAKE_VERSION} VERSION_GREATER_EQUAL "3.6.0")
        list(FILTER CEREAL_DIRECTORIES EXCLUDE REGEX "cereal-.*\.tar\.gz")
      endif ()
      list(LENGTH CEREAL_DIRECTORIES CEREAL_DIRECTORIES_LEN)
      if (CEREAL_DIRECTORIES_LEN EQUAL 1)
        list(GET CEREAL_DIRECTORIES 0 CEREAL_INCLUDE_DIR)
        set(MLPACK_INCLUDE_DIRS ${MLPACK_INCLUDE_DIRS}
            "${CMAKE_BINARY_DIR}/deps/${CEREAL_INCLUDE_DIR}/include")
        message(STATUS
            "Successfully downloaded cereal into ${CMAKE_BINARY_DIR}/deps/${CEREAL_INCLUDE_DIR}/")

        # Now we have to also ensure these header files get installed.
        install(DIRECTORY "${CMAKE_BINARY_DIR}/deps/${CEREAL_INCLUDE_DIR}/include/" DESTINATION "${CMAKE_INSTALL_INCLUDEDIR}")
      else ()
        message(FATAL_ERROR "Problem unpacking cereal!  Expected only one directory cereal-x.y.z/; found ${CEREAL_DIRECTORIES}. Try removing the directory ${CMAKE_BINARY_DIR}/deps and reconfiguring.")
      endif ()
    else ()
      list(GET CEREAL_DOWNLOAD_STATUS_LIST 1 CEREAL_DOWNLOAD_ERROR)
      message(FATAL_ERROR
          "Could not download cereal! Error code ${CEREAL_DOWNLOAD_STATUS}: ${CEREAL_DOWNLOAD_ERROR}!  Error log: ${CEREAL_DOWNLOAD_LOG}")
    endif ()
  ## We will see what to do later if cereal is already installed, at this time download it
  # else ()
    # Release versions will have ensmallen packaged with the release so we can
    # just reference that.
  #   if (EXISTS "${CMAKE_SOURCE_DIR}/src/mlpack/core/optimizers/ensmallen/ensmallen.hpp")
  #     set(MLPACK_INCLUDE_DIRS ${MLPACK_INCLUDE_DIRS} ${ARMADILLO_INCLUDE_DIRS}
  #         "${CMAKE_SOURCE_DIR}/src/mlpack/core/optimizers/ensmallen")
  #   else ()
  #     message(FATAL_ERROR
  #         "Cannot find ensmallen headers!  Try setting ENSMALLEN_INCLUDE_DIR!")
  #   endif ()
  endif ()
else ()
  set(MLPACK_INCLUDE_DIRS ${MLPACK_INCLUDE_DIRS} "${CEREAL_INCLUDE_DIR}")
endif ()

# Unfortunately this configuration variable is necessary and will need to be
# updated as time goes on and new versions are released.
set(Boost_ADDITIONAL_VERSIONS
  "1.72.0" "1.72"
  "1.71.0" "1.71"
  "1.70.0" "1.70"
  "1.69.0" "1.69"
  "1.68.0" "1.68"
  "1.67.0" "1.67"
  "1.66.0" "1.66"
  "1.65.1" "1.65.0" "1.65"
  "1.64.1" "1.64.0" "1.64"
  "1.63.1" "1.63.0" "1.63"
  "1.62.1" "1.62.0" "1.62"
  "1.61.1" "1.61.0" "1.61"
  "1.60.1" "1.60.0" "1.60"
  "1.59.1" "1.59.0" "1.59"
  "1.58.1" "1.58.0" "1.58")
# Disable forced config-mode CMake search for Boost, which only imports targets
# and does not set the variables that we need.
#
# TODO for the brave: transition all mlpack's CMake to 'target-based modern
# CMake'.  Good luck!  You'll need it.
<<<<<<< HEAD
#set(Boost_NO_BOOST_CMAKE 1)
if (CMAKE_CROSSCOMPILING)
  # Here we will set paths as we have done for armadillo.
  set(Boost_INCLUDE_DIRS ${BOOST_INCLUDE_DIR})
# Otherwise just find Boost in the system
else()
  find_package(Boost 1.58
        COMPONENTS
        unit_test_framework
        REQUIRED
  )
endif()
=======
set(Boost_NO_BOOST_CMAKE 1)
find_package(Boost 1.58
    COMPONENTS
      unit_test_framework
      serialization
    REQUIRED
)
>>>>>>> 8e906556

link_directories(${Boost_LIBRARY_DIRS})

# In Visual Studio, automatic linking is performed, so we don't need to worry
# about it.  Clear the list of libraries to link against and let Visual Studio
# handle it.
if (MSVC)
  link_directories(${Boost_LIBRARY_DIRS})
  set(CMAKE_MSVCIDE_RUN_PATH ${CMAKE_MSVCIDE_RUN_PATH} ${Boost_LIBRARY_DIRS})
  message("boost lib dirs ${Boost_LIBRARY_DIRS}")
  set(Boost_LIBRARIES "")
endif ()

set(MLPACK_INCLUDE_DIRS ${MLPACK_INCLUDE_DIRS} ${Boost_INCLUDE_DIRS})
set(MLPACK_LIBRARIES ${MLPACK_LIBRARIES} ${Boost_LIBRARIES})
set(MLPACK_LIBRARY_DIRS ${MLPACK_LIBRARY_DIRS} ${Boost_LIBRARY_DIRS})

# For Boost testing framework (will have no effect on non-testing executables).
# This specifies to Boost that we are dynamically linking to the Boost test
# library.
add_definitions(-DBOOST_TEST_DYN_LINK)

# Detect OpenMP support in a compiler. If the compiler supports OpenMP, flags
# to compile with OpenMP are returned and added and the HAS_OPENMP definition
# is added for compilation.
#
# This way we can skip calls to functions defined in omp.h with code like:
# #ifdef HAS_OPENMP
# {
#   ... openMP code here ...
# }
# #endif
if (USE_OPENMP)
  find_package(OpenMP)
endif ()

if (OPENMP_FOUND)
  add_definitions(-DHAS_OPENMP)
  set(CMAKE_C_FLAGS "${CMAKE_C_FLAGS} ${OpenMP_C_FLAGS}")
  set(CMAKE_CXX_FLAGS "${CMAKE_CXX_FLAGS} ${OpenMP_CXX_FLAGS}")
else ()
  # Disable warnings for all the unknown OpenMP pragmas.
  if (NOT MSVC)
    set(CMAKE_CXX_FLAGS "${CMAKE_CXX_FLAGS} -Wno-unknown-pragmas")
  else ()
    set(CMAKE_CXX_FLAGS "${CMAKE_CXX_FLAGS} /wd4068")
  endif ()
  set(OpenMP_CXX_FLAGS "")
endif ()

# Create a 'distclean' target in case the user is using an in-source build for
# some reason.
include(CMake/TargetDistclean.cmake OPTIONAL)

include_directories(BEFORE ${MLPACK_INCLUDE_DIRS})
include_directories(BEFORE ${CMAKE_SOURCE_DIR}/src/)

# On Windows, things end up under Debug/ or Release/.
if (WIN32)
  set(CMAKE_LIBRARY_OUTPUT_DIRECTORY ${CMAKE_BINARY_DIR})
  set(CMAKE_RUNTIME_OUTPUT_DIRECTORY ${CMAKE_BINARY_DIR})
  set(CMAKE_ARCHIVE_OUTPUT_DIRECTORY ${CMAKE_BINARY_DIR})

  # Copy all necessary DLLs for runtime to the build directory.
  # This is a little hackish, but I can't figure out clear ways to make CMake
  # consistently link everything 100% statically across platforms or set the
  # runtime path right always, so this is the best I know how to do for now.
  foreach(dir ${DLL_COPY_DIRS})
    file(GLOB dir_dll_list "${dir}/*.dll")
    file(COPY ${dir_dll_list} DESTINATION ${CMAKE_BINARY_DIR}/Release/)
    file(COPY ${dir_dll_list} DESTINATION ${CMAKE_BINARY_DIR}/Debug/)
  endforeach ()

  foreach(file ${DLL_COPY_LIBS})
    file(COPY ${file} DESTINATION ${CMAKE_BINARY_DIR}/Release/)
    file(COPY ${file} DESTINATION ${CMAKE_BINARY_DIR}/Debug/)
  endforeach()
else ()
  # If not on Windows, put them under more standard UNIX-like places.  This is
  # necessary, otherwise they would all end up in
  # ${CMAKE_BINARY_DIR}/src/mlpack/methods/... or somewhere else random like
  # that.
  set(CMAKE_LIBRARY_OUTPUT_DIRECTORY ${CMAKE_BINARY_DIR}/lib/)
  set(CMAKE_RUNTIME_OUTPUT_DIRECTORY ${CMAKE_BINARY_DIR}/bin/)
  set(CMAKE_ARCHIVE_OUTPUT_DIRECTORY ${CMAKE_BINARY_DIR}/lib/)
endif ()

# Determine whether or not this is a git repository, so that we can set the
# version number if necessary.
find_package(Git)
set (USING_GIT "NO")
if (GIT_FOUND)
  # Run 'git rev-parse HEAD' to find out if this is a working copy. If the
  # return code is not 0, then it isn't.
  execute_process(COMMAND ${GIT_EXECUTABLE} rev-parse HEAD
      WORKING_DIRECTORY ${CMAKE_CURRENT_SOURCE_DIR}
      OUTPUT_VARIABLE MLPACK_TMP_REV_INFO
      ERROR_VARIABLE MLPACK_TMP_REV_INFO_ERROR
      RESULT_VARIABLE MLPACK_TMP_REV_INFO_RESULT
      OUTPUT_STRIP_TRAILING_WHITESPACE)
  if (${MLPACK_TMP_REV_INFO_RESULT} EQUAL 0)
    set (USING_GIT "YES")
    add_definitions(-DMLPACK_GIT_VERSION)
    include(CMake/CreateGitVersionHeader.cmake)

    add_custom_target(mlpack_gitversion ALL
        COMMAND ${CMAKE_COMMAND} -P CMake/CreateGitVersionHeader.cmake
        WORKING_DIRECTORY ${CMAKE_CURRENT_SOURCE_DIR}
        COMMENT "Updating gitversion.hpp (if necessary)")
  # Add gitversion.hpp to the list of sources.
  set(MLPACK_SRCS ${MLPACK_SRCS}
      "${CMAKE_CURRENT_SOURCE_DIR}/src/mlpack/core/util/gitversion.hpp")
  endif ()
endif ()

# Create a target to generate arma_config.hpp, which is used to warn the user
# when they are doing something stupid when linking something against mlpack.
include(CMake/CreateArmaConfigInfo.cmake)

add_custom_target(mlpack_arma_config ALL
    COMMAND ${CMAKE_COMMAND}
        -D ARMADILLO_INCLUDE_DIR="${ARMADILLO_INCLUDE_DIR}"
        -D OPENMP_FOUND="${OPENMP_FOUND}"
        -P CMake/CreateArmaConfigInfo.cmake
    WORKING_DIRECTORY ${CMAKE_CURRENT_SOURCE_DIR}
    COMMENT "Updating arma_config.hpp (if necessary)")
set(MLPACK_SRCS ${MLPACK_SRCS}
    "${CMAKE_CURRENT_SOURCE_DIR}/src/mlpack/core/util/arma_config.hpp")

# Make a target to generate the man page documentation, but only if we are on a
# UNIX-like system.
if (BUILD_CLI_EXECUTABLES AND UNIX)
  find_program(TXT2MAN txt2man)

  # It's not a requirement that we make man pages.
  if (NOT TXT2MAN)
    message(WARNING "txt2man not found; man pages will not be generated.")
  else ()
    # We have the tools.  We can make them.
    add_custom_target(man ALL
        ${CMAKE_CURRENT_SOURCE_DIR}/CMake/allexec2man.sh
            ${CMAKE_CURRENT_SOURCE_DIR}/CMake/exec2man.sh
            ${CMAKE_BINARY_DIR}/share/man
        WORKING_DIRECTORY
          ${CMAKE_BINARY_DIR}/bin
        COMMENT "Generating man pages from built executables."
    )

    # Set the rules to install the documentation.
    install(DIRECTORY "${CMAKE_BINARY_DIR}/share/man/"
        DESTINATION "${CMAKE_INSTALL_MANDIR}")
  endif ()
endif ()

# Recurse into the rest of the project.
add_subdirectory(src/mlpack)

# If we need to keep gitversion.hpp up to date, then make sure the mlpack target
# depends on it.
if (USING_GIT STREQUAL "YES")
  add_dependencies(mlpack_headers mlpack_gitversion)
endif ()

# Make the mlpack_arma_config target depend on mlpack (we couldn't do this
# before the add_subdirectory() call because the mlpack target didn't exist
# before that).
add_dependencies(mlpack_headers mlpack_arma_config)

# Make a target to generate the documentation.  If Doxygen isn't installed, then
# I guess this option will just be unavailable.
find_package(Doxygen)
if (DOXYGEN_FOUND)
  if (MATHJAX)
    find_package(MathJax)
    if (NOT MATHJAX_FOUND)
      message(STATUS "Using MathJax at the MathJax Content Delivery Network. "
          "Be careful, formulas will not be shown without the internet.")
    endif ()
  endif ()
  # Preprocess the Doxyfile.  This is done before 'make doc'.
  add_custom_command(OUTPUT ${CMAKE_BINARY_DIR}/Doxyfile
      PRE_BUILD
      COMMAND ${CMAKE_COMMAND}
          -D DESTDIR=${CMAKE_BINARY_DIR}
          -D MATHJAX="${MATHJAX}"
          -D MATHJAX_FOUND="${MATHJAX_FOUND}"
          -D MATHJAX_PATH="${MATHJAX_PATH}"
          -P "${CMAKE_CURRENT_SOURCE_DIR}/CMake/GenerateDoxyfile.cmake"
      WORKING_DIRECTORY "${CMAKE_CURRENT_SOURCE_DIR}"
      DEPENDS "${CMAKE_CURRENT_SOURCE_DIR}/Doxyfile"
      COMMENT "Creating Doxyfile to generate Doxygen documentation"
  )

  # Generate documentation.
  add_custom_target(doc
      COMMAND "${DOXYGEN_EXECUTABLE}" "${CMAKE_BINARY_DIR}/Doxyfile"
      DEPENDS "${CMAKE_BINARY_DIR}/Doxyfile"
      WORKING_DIRECTORY "${CMAKE_BINARY_DIR}"
      COMMENT "Generating API documentation with Doxygen"
  )

  install(DIRECTORY "${CMAKE_BINARY_DIR}/doc/html"
      DESTINATION "${CMAKE_INSTALL_DOCDIR}"
      COMPONENT doc
      OPTIONAL
  )
endif ()

# Create the pkg-config file, if we have pkg-config.
find_package(PkgConfig)
if (PKG_CONFIG_FOUND)
  # mlpack.pc must be generated as a separate target, otherwise it is possible
  # that the given version could be out of date.  We don't need to worry about
  # the library or include directories changing, because CMake will re-run this
  # portion of the code whenever any of those changes.  But the version must be
  # re-extracted every time the library is built.

  # So, we have to parse our list of library directories, libraries, and include
  # directories in order to get the correct line to give to pkg-config.
  # Next, adapt the list of include directories.
  list(REMOVE_DUPLICATES MLPACK_INCLUDE_DIRS)
  foreach (incldir ${MLPACK_INCLUDE_DIRS})
    # Filter out some obviously unnecessary directories.
    if (NOT "${incldir}" STREQUAL "/usr/include")
      set(MLPACK_INCLUDE_DIRS_STRING
          "${MLPACK_INCLUDE_DIRS_STRING} -I${incldir}")
    endif ()
  endforeach ()
  # Add the install directory too.
  set(MLPACK_INCLUDE_DIRS_STRING
      "${MLPACK_INCLUDE_DIRS_STRING} -I${CMAKE_INSTALL_PREFIX}/include/")

  # Create the list of link directories.
  set(MLPACK_LIBRARIES_LIST)
  foreach (linkdir ${MLPACK_LIBRARY_DIRS})
    list(APPEND MLPACK_LIBRARIES_LIST "-L${linkdir}")
  endforeach ()

  foreach(lib ${MLPACK_LIBRARIES})
    string(SUBSTRING "${lib}" 0 1 first)
    if ("${first}" STREQUAL "/")
      # We need to split the directory and the library.
      string(REGEX REPLACE "(.*/)[^/]*$" "\\1" library_dir "${lib}")
      string(REGEX REPLACE ".*/lib([^/]*)[.][a-z]*[.]*$" "\\1" library_name "${lib}")

      list(APPEND MLPACK_LIBRARIES_LIST "-L${library_dir}")
      list(APPEND MLPACK_LIBRARIES_LIST "-l${library_name}")
    else ()
      list(APPEND MLPACK_LIBRARIES_LIST "-l${lib}")
    endif ()
  endforeach ()
  # Don't forget to add mlpack as a dependency too.
  list(APPEND MLPACK_LIBRARIES_LIST "-L${CMAKE_INSTALL_PREFIX}/lib/")
  list(APPEND MLPACK_LIBRARIES_LIST "-lmlpack")

  # Filter duplicate dependencies and directories.
  list(REMOVE_DUPLICATES MLPACK_LIBRARIES_LIST)

  # Filter out known unnecessary directories.
  list(REMOVE_ITEM MLPACK_LIBRARIES_LIST
      "-L/usr/lib"
      "-L/usr/lib/"
      "-L/usr/lib/x86_64-linux-gnu"
      "-L/usr/lib/x86_64-linux-gnu/"
      "-L/usr/lib/i386-linux-gnu"
      "-L/usr/lib/i386-linux-gnu/")

  string(REPLACE ";" " " MLPACK_LIBRARIES_STRING "${MLPACK_LIBRARIES_LIST}")

  # Do first stage of configuration.
  set(MLPACK_VERSION_STRING "@MLPACK_VERSION_STRING@")
  configure_file(
    ${CMAKE_CURRENT_SOURCE_DIR}/CMake/mlpack.pc.in
    ${CMAKE_BINARY_DIR}/CMake/mlpack.pc.in.partial @ONLY)

  add_custom_target(pkgconfig ALL
      ${CMAKE_COMMAND}
          -P "${CMAKE_CURRENT_SOURCE_DIR}/CMake/GeneratePkgConfig.cmake"
      DEPENDS mlpack_headers
      COMMENT "Generating mlpack.pc (pkg-config) file.")

  install(FILES "${CMAKE_CURRENT_BINARY_DIR}/lib/pkgconfig/mlpack.pc"
      DESTINATION "${CMAKE_INSTALL_LIBDIR}/pkgconfig/")

endif ()<|MERGE_RESOLUTION|>--- conflicted
+++ resolved
@@ -471,20 +471,6 @@
 #
 # TODO for the brave: transition all mlpack's CMake to 'target-based modern
 # CMake'.  Good luck!  You'll need it.
-<<<<<<< HEAD
-#set(Boost_NO_BOOST_CMAKE 1)
-if (CMAKE_CROSSCOMPILING)
-  # Here we will set paths as we have done for armadillo.
-  set(Boost_INCLUDE_DIRS ${BOOST_INCLUDE_DIR})
-# Otherwise just find Boost in the system
-else()
-  find_package(Boost 1.58
-        COMPONENTS
-        unit_test_framework
-        REQUIRED
-  )
-endif()
-=======
 set(Boost_NO_BOOST_CMAKE 1)
 find_package(Boost 1.58
     COMPONENTS
@@ -492,7 +478,6 @@
       serialization
     REQUIRED
 )
->>>>>>> 8e906556
 
 link_directories(${Boost_LIBRARY_DIRS})
 

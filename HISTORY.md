--- conflicted
+++ resolved
@@ -52,12 +52,10 @@
   * Change neural network types to avoid unnecessary use of rvalue references
     (#2259).
 
-<<<<<<< HEAD
+  * Bump minimum Boost version to 1.58 (#2305).
+
   * Refactor STB support so HAS_STB macro is not needed when compiling against
-    mlpack (#????).
-=======
-  * Bump minimum Boost version to 1.58 (#2305).
->>>>>>> 1379831e
+    mlpack (#2312).
 
 ### mlpack 3.2.2
 ###### 2019-11-26

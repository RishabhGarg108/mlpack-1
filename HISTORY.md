--- conflicted
+++ resolved
@@ -27,13 +27,11 @@
 
   * Add Mish activation function (#2158).
 
-<<<<<<< HEAD
   * Update `init_rules` in AMF to allow users to merge two initialization
     rules (#2151).
-=======
+
   * Better error handling of eigendecompositions and Cholesky decompositions
     (#2088, #1840).
->>>>>>> f68fc14a
 
 ### mlpack 3.2.2
 ###### 2019-11-26

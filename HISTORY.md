<<<<<<< HEAD
=======
### mlpack ?.?.?
###### ????-??-??

### mlpack 3.0.2
###### 2018-06-08
  * Documentation generation fixes for Python bindings (#1421).

  * Fix build error for man pages if command-line bindings are not being built
    (#1424).

  * Add 'shuffle' parameter and Shuffle() method to KFoldCV (#1412).  This will
    shuffle the data when the object is constructed, or when Shuffle() is
    called.

  * Added neural network layers: AtrousConvolution (#1390), Embedding (#1401),
    and LayerNorm (layer normalization) (#1389).

  * Add Pendulum environment for reinforcement learning (#1388) and update
    Mountain Car environment (#1394).

>>>>>>> 6e0df875
### mlpack 3.0.1
###### 2018-05-10
  * Fix intermittently failing tests (#1387).

  * Add big-batch SGD (BBSGD) optimizer in
    src/mlpack/core/optimizers/bigbatch_sgd/ (#1131).

  * Fix simple compiler warnings (#1380, #1373).

  * Simplify NeighborSearch constructor and Train() overloads (#1378).

  * Add warning for OpenMP setting differences (#1358/#1382).  When mlpack is
    compiled with OpenMP but another application is not (or vice versa), a
    compilation warning will now be issued.

  * Restructured loss functions in src/mlpack/methods/ann/ (#1365).

  * Add environments for reinforcement learning tests (#1368, #1370, #1329).

  * Allow single outputs for multiple timestep inputs for recurrent neural
    networks (#1348).

  * Add He and LeCun normal initializations for neural networks (#1342).
    Neural networks: add He and LeCun normal initializations (#1342), add FReLU
    and SELU activation functions (#1346, #1341), add alpha-dropout (#1349).

### mlpack 3.0.0
###### 2018-03-30
  * Speed and memory improvements for DBSCAN.  --single_mode can now be used for
    situations where previously RAM usage was too high.

  * Bump minimum required version of Armadillo to 6.500.0.

  * Add automatically generated Python bindings.  These have the same interface
    as the command-line programs.

  * Add deep learning infrastructure in src/mlpack/methods/ann/.

  * Add reinforcement learning infrastructure in
    src/mlpack/methods/reinforcement_learning/.

  * Add optimizers: AdaGrad, CMAES, CNE, FrankeWolfe, GradientDescent,
    GridSearch, IQN, Katyusha, LineSearch, ParallelSGD, SARAH, SCD, SGDR,
    SMORMS3, SPALeRA, SVRG.

  * Add hyperparameter tuning infrastructure and cross-validation infrastructure
    in src/mlpack/core/cv/ and src/mlpack/core/hpt/.

  * Fix bug in mean shift.

  * Add random forests (see src/mlpack/methods/random_forest).

  * Numerous other bugfixes and testing improvements.

  * Add randomized Krylov SVD and Block Krylov SVD.

### mlpack 2.2.5
###### 2017-08-25
  * Compilation fix for some systems (#1082).

  * Fix PARAM_INT_OUT() (#1100).

### mlpack 2.2.4
###### 2017-07-18
  * Speed and memory improvements for DBSCAN. --single_mode can now be used for
    situations where previously RAM usage was too high.

  * Fix bug in CF causing incorrect recommendations.

### mlpack 2.2.3
###### 2017-05-24
  * Bug fix for --predictions_file in mlpack_decision_tree program.

### mlpack 2.2.2
###### 2017-05-04
  * Install backwards-compatibility mlpack_allknn and mlpack_allkfn programs;
    note they are deprecated and will be removed in mlpack 3.0.0 (#992).

  * Fix RStarTree bug that surfaced on OS X only (#964).

  * Small fixes for MiniBatchSGD and SGD and tests.

### mlpack 2.2.1
###### 2017-04-13
  * Compilation fix for mlpack_nca and mlpack_test on older Armadillo versions
    (#984).

### mlpack 2.2.0
###### 2017-03-21
  * Bugfix for mlpack_knn program (#816).

  * Add decision tree implementation in methods/decision_tree/.  This is very
    similar to a C4.5 tree learner.

  * Add DBSCAN implementation in methods/dbscan/.

  * Add support for multidimensional discrete distributions (#810, #830).

  * Better output for Log::Debug/Log::Info/Log::Warn/Log::Fatal for Armadillo
    objects (#895, #928).

  * Refactor categorical CSV loading with boost::spirit for faster loading
    (#681).

### mlpack 2.1.1
###### 2016-12-22
  * HMMs now use random initialization; this should fix some convergence issues
    (#828).

  * HMMs now initialize emissions according to the distribution of observations
    (#833).

  * Minor fix for formatted output (#814).

  * Fix DecisionStump to properly work with any input type.

### mlpack 2.1.0
###### 2016-10-31
  * Fixed CoverTree to properly handle single-point datasets.

  * Fixed a bug in CosineTree (and thus QUIC-SVD) that caused split failures for
    some datasets (#717).

  * Added mlpack_preprocess_describe program, which can be used to print
    statistics on a given dataset (#742).

  * Fix prioritized recursion for k-furthest-neighbor search (mlpack_kfn and the
    KFN class), leading to orders-of-magnitude speedups in some cases.

  * Bump minimum required version of Armadillo to 4.200.0.

  * Added simple Gradient Descent optimizer, found in
    src/mlpack/core/optimizers/gradient_descent/ (#792).

  * Added approximate furthest neighbor search algorithms QDAFN and
    DrusillaSelect in src/mlpack/methods/approx_kfn/, with command-line program
    mlpack_approx_kfn.

### mlpack 2.0.3
###### 2016-07-21
  * Added multiprobe LSH (#691).  The parameter 'T' to LSHSearch::Search() can
    now be used to control the number of extra bins that are probed, as can the
    -T (--num_probes) option to mlpack_lsh.

  * Added the Hilbert R tree to src/mlpack/core/tree/rectangle_tree/ (#664).  It
    can be used as the typedef HilbertRTree, and it is now an option in the
    mlpack_knn, mlpack_kfn, mlpack_range_search, and mlpack_krann command-line
    programs.

  * Added the mlpack_preprocess_split and mlpack_preprocess_binarize programs,
    which can be used for preprocessing code (#650, #666).

  * Added OpenMP support to LSHSearch and mlpack_lsh (#700).

### mlpack 2.0.2
###### 2016-06-20
  * Added the function LSHSearch::Projections(), which returns an arma::cube
    with each projection table in a slice (#663).  Instead of Projection(i), you
    should now use Projections().slice(i).

  * A new constructor has been added to LSHSearch that creates objects using
    projection tables provided in an arma::cube (#663).

  * Handle zero-variance dimensions in DET (#515).

  * Add MiniBatchSGD optimizer (src/mlpack/core/optimizers/minibatch_sgd/) and
    allow its use in mlpack_logistic_regression and mlpack_nca programs.

  * Add better backtrace support from Grzegorz Krajewski for Log::Fatal messages
    when compiled with debugging and profiling symbols.  This requires libbfd
    and libdl to be present during compilation.

  * CosineTree test fix from Mikhail Lozhnikov (#358).

  * Fixed HMM initial state estimation (#600).

  * Changed versioning macros __MLPACK_VERSION_MAJOR, __MLPACK_VERSION_MINOR,
    and __MLPACK_VERSION_PATCH to MLPACK_VERSION_MAJOR, MLPACK_VERSION_MINOR,
    and MLPACK_VERSION_PATCH.  The old names will remain in place until
    mlpack 3.0.0.

  * Renamed mlpack_allknn, mlpack_allkfn, and mlpack_allkrann to mlpack_knn,
    mlpack_kfn, and mlpack_krann.  The mlpack_allknn, mlpack_allkfn, and
    mlpack_allkrann programs will remain as copies until mlpack 3.0.0.

  * Add --random_initialization option to mlpack_hmm_train, for use when no
    labels are provided.

  * Add --kill_empty_clusters option to mlpack_kmeans and KillEmptyClusters
    policy for the KMeans class (#595, #596).

### mlpack 2.0.1
###### 2016-02-04
  * Fix CMake to properly detect when MKL is being used with Armadillo.

  * Minor parameter handling fixes to mlpack_logistic_regression (#504, #505).

  * Properly install arma_config.hpp.

  * Memory handling fixes for Hoeffding tree code.

  * Add functions that allow changing training-time parameters to HoeffdingTree
    class.

  * Fix infinite loop in sparse coding test.

  * Documentation spelling fixes (#501).

  * Properly handle covariances for Gaussians with large condition number
    (#496), preventing GMMs from filling with NaNs during training (and also
    HMMs that use GMMs).

  * CMake fixes for finding LAPACK and BLAS as Armadillo dependencies when ATLAS
    is used.

  * CMake fix for projects using mlpack's CMake configuration from elsewhere
    (#512).

### mlpack 2.0.0
###### 2015-12-24
  * Removed overclustering support from k-means because it is not well-tested,
    may be buggy, and is (I think) unused.  If this was support you were using,
    open a bug or get in touch with us; it would not be hard for us to
    reimplement it.

  * Refactored KMeans to allow different types of Lloyd iterations.

  * Added implementations of k-means: Elkan's algorithm, Hamerly's algorithm,
    Pelleg-Moore's algorithm, and the DTNN (dual-tree nearest neighbor)
    algorithm.

  * Significant acceleration of LRSDP via the use of accu(a % b) instead of
    trace(a * b).

  * Added MatrixCompletion class (matrix_completion), which performs nuclear
    norm minimization to fill unknown values of an input matrix.

  * No more dependence on Boost.Random; now we use C++11 STL random support.

  * Add softmax regression, contributed by Siddharth Agrawal and QiaoAn Chen.

  * Changed NeighborSearch, RangeSearch, FastMKS, LSH, and RASearch API; these
    classes now take the query sets in the Search() method, instead of in the
    constructor.

  * Use OpenMP, if available.  For now OpenMP support is only available in the
    DET training code.

  * Add support for predicting new test point values to LARS and the
    command-line 'lars' program.

  * Add serialization support for Perceptron and LogisticRegression.

  * Refactor SoftmaxRegression to predict into an arma::Row<size_t> object, and
    add a softmax_regression program.

  * Refactor LSH to allow loading and saving of models.

  * ToString() is removed entirely (#487).

  * Add --input_model_file and --output_model_file options to appropriate
    machine learning algorithms.

  * Rename all executables to start with an "mlpack" prefix (#229).

  * Add HoeffdingTree and mlpack_hoeffding_tree, an implementation of the
    streaming decision tree methodology from Domingos and Hulten in 2000.

### mlpack 1.0.12
###### 2015-01-07
  * Switch to 3-clause BSD license (from LGPL).

### mlpack 1.0.11
###### 2014-12-11
  * Proper handling of dimension calculation in PCA.

  * Load parameter vectors properly for LinearRegression models.

  * Linker fixes for AugLagrangian specializations under Visual Studio.

  * Add support for observation weights to LinearRegression.

  * MahalanobisDistance<> now takes root of the distance by default and
    therefore satisfies the triangle inequality (TakeRoot now defaults to true).

  * Better handling of optional Armadillo HDF5 dependency.

  * Fixes for numerous intermittent test failures.

  * math::RandomSeed() now sets the random seed for recent (>=3.930) Armadillo
    versions.

  * Handle Newton method convergence better for
    SparseCoding::OptimizeDictionary() and make maximum iterations a parameter.

  * Known bug: CosineTree construction may fail in some cases on i386 systems
    (#358).

### mlpack 1.0.10
###### 2014-08-29
  * Bugfix for NeighborSearch regression which caused very slow allknn/allkfn.
    Speeds are now restored to approximately 1.0.8 speeds, with significant
    improvement for the cover tree (#347).

  * Detect dependencies correctly when ARMA_USE_WRAPPER is not being defined
    (i.e., libarmadillo.so does not exist).

  * Bugfix for compilation under Visual Studio (#348).

### mlpack 1.0.9
###### 2014-07-28
  * GMM initialization is now safer and provides a working GMM when constructed
    with only the dimensionality and number of Gaussians (#301).

  * Check for division by 0 in Forward-Backward Algorithm in HMMs (#301).

  * Fix MaxVarianceNewCluster (used when re-initializing clusters for k-means)
    (#301).

  * Fixed implementation of Viterbi algorithm in HMM::Predict() (#303).

  * Significant speedups for dual-tree algorithms using the cover tree (#235,
    #314) including a faster implementation of FastMKS.

  * Fix for LRSDP optimizer so that it compiles and can be used (#312).

  * CF (collaborative filtering) now expects users and items to be zero-indexed,
    not one-indexed (#311).

  * CF::GetRecommendations() API change: now requires the number of
    recommendations as the first parameter.  The number of users in the local
    neighborhood should be specified with CF::NumUsersForSimilarity().

  * Removed incorrect PeriodicHRectBound (#58).

  * Refactor LRSDP into LRSDP class and standalone function to be optimized
    (#305).

  * Fix for centering in kernel PCA (#337).

  * Added simulated annealing (SA) optimizer, contributed by Zhihao Lou.

  * HMMs now support initial state probabilities; these can be set in the
    constructor, trained, or set manually with HMM::Initial() (#302).

  * Added Nyström method for kernel matrix approximation by Marcus Edel.

  * Kernel PCA now supports using Nyström method for approximation.

  * Ball trees now work with dual-tree algorithms, via the BallBound<> bound
    structure (#307); fixed by Yash Vadalia.

  * The NMF class is now AMF<>, and supports far more types of factorizations,
    by Sumedh Ghaisas.

  * A QUIC-SVD implementation has returned, written by Siddharth Agrawal and
    based on older code from Mudit Gupta.

  * Added perceptron and decision stump by Udit Saxena (these are weak learners
    for an eventual AdaBoost class).

  * Sparse autoencoder added by Siddharth Agrawal.

### mlpack 1.0.8
###### 2014-01-06
  * Memory leak in NeighborSearch index-mapping code fixed (#298).

  * GMMs can be trained using the existing model as a starting point by
    specifying an additional boolean parameter to GMM::Estimate() (#296).

  * Logistic regression implementation added in methods/logistic_regression (see
    also #293).

  * L-BFGS optimizer now returns its function via Function().

  * Version information is now obtainable via mlpack::util::GetVersion() or the
    __MLPACK_VERSION_MAJOR, __MLPACK_VERSION_MINOR, and  __MLPACK_VERSION_PATCH
    macros (#297).

  * Fix typos in allkfn and allkrann output.

### mlpack 1.0.7
###### 2013-10-04
  * Cover tree support for range search (range_search), rank-approximate nearest
    neighbors (allkrann), minimum spanning tree calculation (emst), and FastMKS
    (fastmks).

  * Dual-tree FastMKS implementation added and tested.

  * Added collaborative filtering package (cf) that can provide recommendations
    when given users and items.

  * Fix for correctness of Kernel PCA (kernel_pca) (#270).

  * Speedups for PCA and Kernel PCA (#198).

  * Fix for correctness of Neighborhood Components Analysis (NCA) (#279).

  * Minor speedups for dual-tree algorithms.

  * Fix for Naive Bayes Classifier (nbc) (#269).

  * Added a ridge regression option to LinearRegression (linear_regression)
    (#286).

  * Gaussian Mixture Models (gmm::GMM<>) now support arbitrary covariance matrix
    constraints (#283).

  * MVU (mvu) removed because it is known to not work (#183).

  * Minor updates and fixes for kernels (in mlpack::kernel).

### mlpack 1.0.6
###### 2013-06-13
  * Minor bugfix so that FastMKS gets built.

### mlpack 1.0.5
###### 2013-05-01
  * Speedups of cover tree traversers (#235).

  * Addition of rank-approximate nearest neighbors (RANN), found in
    src/mlpack/methods/rann/.

  * Addition of fast exact max-kernel search (FastMKS), found in
    src/mlpack/methods/fastmks/.

  * Fix for EM covariance estimation; this should improve GMM training time.

  * More parameters for GMM estimation.

  * Force GMM and GaussianDistribution covariance matrices to be positive
    definite, so that training converges much more often.

  * Add parameter for the tolerance of the Baum-Welch algorithm for HMM
    training.

  * Fix for compilation with clang compiler.

  * Fix for k-furthest-neighbor-search.

### mlpack 1.0.4
###### 2013-02-08
  * Force minimum Armadillo version to 2.4.2.

  * Better output of class types to streams; a class with a ToString() method
    implemented can be sent to a stream with operator<<.

  * Change return type of GMM::Estimate() to double (#257).

  * Style fixes for k-means and RADICAL.

  * Handle size_t support correctly with Armadillo 3.6.2 (#258).

  * Add locality-sensitive hashing (LSH), found in src/mlpack/methods/lsh/.

  * Better tests for SGD (stochastic gradient descent) and NCA (neighborhood
    components analysis).

### mlpack 1.0.3
###### 2012-09-16

  * Remove internal sparse matrix support because Armadillo 3.4.0 now includes
    it.  When using Armadillo versions older than 3.4.0, sparse matrix support
    is not available.

  * NCA (neighborhood components analysis) now support an arbitrary optimizer
    (#245), including stochastic gradient descent (#249).

### mlpack 1.0.2
###### 2012-08-15
  * Added density estimation trees, found in src/mlpack/methods/det/.

  * Added non-negative matrix factorization, found in src/mlpack/methods/nmf/.

  * Added experimental cover tree implementation, found in
    src/mlpack/core/tree/cover_tree/ (#157).

  * Better reporting of boost::program_options errors (#225).

  * Fix for timers on Windows (#212, #211).

  * Fix for allknn and allkfn output (#204).

  * Sparse coding dictionary initialization is now a template parameter (#220).

### mlpack 1.0.1
###### 2012-03-03
  * Added kernel principal components analysis (kernel PCA), found in
    src/mlpack/methods/kernel_pca/ (#74).

  * Fix for Lovasz-Theta AugLagrangian tests (#182).

  * Fixes for allknn output (#185, #186).

  * Added range search executable (#192).

  * Adapted citations in documentation to BiBTeX; no citations in -h output
    (#195).

  * Stop use of 'const char*' and prefer 'std::string' (#176).

  * Support seeds for random numbers (#177).

### mlpack 1.0.0
###### 2011-12-17
  * Initial release.  See any resolved tickets numbered less than #196 or
    execute this query:
    http://www.mlpack.org/trac/query?status=closed&milestone=mlpack+1.0.0<|MERGE_RESOLUTION|>--- conflicted
+++ resolved
@@ -1,8 +1,3 @@
-<<<<<<< HEAD
-=======
-### mlpack ?.?.?
-###### ????-??-??
-
 ### mlpack 3.0.2
 ###### 2018-06-08
   * Documentation generation fixes for Python bindings (#1421).
@@ -20,7 +15,6 @@
   * Add Pendulum environment for reinforcement learning (#1388) and update
     Mountain Car environment (#1394).
 
->>>>>>> 6e0df875
 ### mlpack 3.0.1
 ###### 2018-05-10
   * Fix intermittently failing tests (#1387).
